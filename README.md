# Economic Spatial Temporal Input-Output Systems: ESTIOS

<<<<<<< HEAD
This package combines classic work on Input-Output economics[^leontif] on trade between different sectors with a flexibility of region types (cities or towns or even [MSOAs](https://data.gov.uk/dataset/2cf1f346-2f74-4c06-bd4b-30d7e4df5ae7/middle-layer-super-output-area-msoa-boundaries)), transport costs[^wilson] and changes over time.
=======
This package combines classic work on Input-Output economics[^leontif] with transport costs[^wilson] and changes over time to estimate trade between different geographic regions (cities or towns or even [MSOAs](https://data.gov.uk/dataset/2cf1f346-2f74-4c06-bd4b-30d7e4df5ae7/middle-layer-super-output-area-msoa-boundaries)).
>>>>>>> c058d986

To begin we infer UK city Input-Output tables from national Input-Output tables by weighting on city employment data per sector and simply the distance between cities ([as a crow flies](https://en.wikipedia.org/wiki/As_the_crow_flies)).

This is a proof of concept and much more work is needed to reach the level of detail we would like. Suggestions and contributions (preferably GitHub [issues](https://github.com/griff-rees/estios/issues/new)) are welcome.

## Basic installation

We use [geopandas](https://geopandas.org/en/stable/) and it will be necessary to install some system pacakges to manage this. [`GDAL`](https://gdal.org/) is often the main source of difficulty. Via `debian` `linux` distros you should be able to simply install the library without modificaitons. On `macOS` via [`homebrew`](https://formulae.brew.sh/formula/gdal) you can install that with

```console
$ brew install gdal
```
See [`fiona`](https://fiona.readthedocs.io/en/latest/README.html#installation) and [geopandas documentation](https://geopandas.org/en/stable/getting_started/install.html#installing-with-pip) for more information, and feel free to raise a ticket.

We use `pyproject.toml` with `poetry` to manage [dependencies](https://python-poetry.org/docs/dependency-specification/).

With `poetry` version `>=1.2` simply downloading a `zip` of this package or a `git clone` should be enough to set up a local environment. Below is an example using `poetry`:

```console
$ poetry init
$ poetry add path/to/estios.zip
```

## Running an interactive visualisation

Once the local `poetry` environment is created, run

```console
$ poetry run estios server --no-auth
MAPBOX access token not found in local .env file.
Starting dash server with port 8090 and ip 127.0.0.1 at /uk-cities
Server running on: http://127.0.0.1:8090/uk-cities
Warning: publicly viewable without authentication.
```

in the environment folder[^mapbox] to model trade flow between 10 English cities to generate a web visualisation available locally at <http://127.0.0.1:8090/uk-cities> for quarters of 2017. The estimates will be calculated on the fly then cached, and should be ready when

```console
INFO:     Uvicorn running on http://127.0.0.1:8090 (Press CTRL+C to quit)
```

is printed in the terminal.

> *Note:* Without `--no-auth` a login dropdown will appear prior to the visualisation. This provides a very thin layer of security to ease testing prior to a public release. Usernames and passwords are managed in a `json` file (by default `user_db.json`). Documentation on that (and much more) to come.

<<<<<<< HEAD
=======
# Copyright

## Software

Copyright 2022 The Alan Turing Institute, British Library Board, Queen Mary University of London, University of Exeter, University of East Anglia and University of Cambridge.

See [LICENSE](LICENSE) for more details.

## Data

This repo contains and uses data from the UK Office of National Statistics under the [Open Governance License](https://www.nationalarchives.gov.uk/doc/open-government-licence/version/3/) and the [Organisation for Economic Co-operation and Development (OECD)](https://www.oecd.org/termsandconditions/)

# Funding and Acknowledgements

This software has been developed as part of two UK Research and Innovation (UKRI) Strategic Priorities Funded projects:

- [AI for Science and Governance (ASG)](https://www.turing.ac.uk/research/asg), specifically Wave 1 of ASG under the Engineering and Physical Sciences Research Council (EPSRC), specifically the *Digital Twins: Urban Analytics* theme. Grant reference: EP/W006022/1 
- [Living with Machines](https://livingwithmachines.ac.uk), funded under the Arts and Humanities Research Council (AHRC), with The Alan Turing Institute, the British Library and the Universities of Cambridge, East Anglia, Exeter, and Queen Mary University of London. Grant reference: AH/S01179X/1

We are grateful for the extensive advice and support from colleagues across both projects.

>>>>>>> c058d986
[^leontif]: Leontief, Wassily. Input-Output Economics. Oxford, UNITED STATES: Oxford University Press, Incorporated, 1986. http://ebookcentral.proquest.com/lib/manchester/detail.action?docID=4701165.

[^wilson]: Wilson, A G. ‘A Family of Spatial Interaction Models, and Associated Developments’. Environment and Planning A: Economy and Space 3, no. 1 (1 March 1971): 1–32. https://doi.org/10.1068/a030001.

[^mapbox]: The `MAPBOX access token not found in local .env file` warning indicates you aren't using a registered [Mapbox token](https://docs.mapbox.com/help/getting-started/access-tokens/). This shouldn't prevent you from running locally, but you may need one if you wish to run this publicly. The easiest solution is to add a `.env` file with `MAPBOX=THE-TOKEN` in the directory you run in. More details forthcoming.<|MERGE_RESOLUTION|>--- conflicted
+++ resolved
@@ -1,10 +1,6 @@
 # Economic Spatial Temporal Input-Output Systems: ESTIOS
 
-<<<<<<< HEAD
-This package combines classic work on Input-Output economics[^leontif] on trade between different sectors with a flexibility of region types (cities or towns or even [MSOAs](https://data.gov.uk/dataset/2cf1f346-2f74-4c06-bd4b-30d7e4df5ae7/middle-layer-super-output-area-msoa-boundaries)), transport costs[^wilson] and changes over time.
-=======
 This package combines classic work on Input-Output economics[^leontif] with transport costs[^wilson] and changes over time to estimate trade between different geographic regions (cities or towns or even [MSOAs](https://data.gov.uk/dataset/2cf1f346-2f74-4c06-bd4b-30d7e4df5ae7/middle-layer-super-output-area-msoa-boundaries)).
->>>>>>> c058d986
 
 To begin we infer UK city Input-Output tables from national Input-Output tables by weighting on city employment data per sector and simply the distance between cities ([as a crow flies](https://en.wikipedia.org/wiki/As_the_crow_flies)).
 
@@ -50,8 +46,6 @@
 
 > *Note:* Without `--no-auth` a login dropdown will appear prior to the visualisation. This provides a very thin layer of security to ease testing prior to a public release. Usernames and passwords are managed in a `json` file (by default `user_db.json`). Documentation on that (and much more) to come.
 
-<<<<<<< HEAD
-=======
 # Copyright
 
 ## Software
@@ -68,12 +62,11 @@
 
 This software has been developed as part of two UK Research and Innovation (UKRI) Strategic Priorities Funded projects:
 
-- [AI for Science and Governance (ASG)](https://www.turing.ac.uk/research/asg), specifically Wave 1 of ASG under the Engineering and Physical Sciences Research Council (EPSRC), specifically the *Digital Twins: Urban Analytics* theme. Grant reference: EP/W006022/1 
+- [AI for Science and Governance (ASG)](https://www.turing.ac.uk/research/asg), specifically Wave 1 of ASG under the Engineering and Physical Sciences Research Council (EPSRC), specifically the *Digital Twins: Urban Analytics* theme. Grant reference: EP/W006022/1
 - [Living with Machines](https://livingwithmachines.ac.uk), funded under the Arts and Humanities Research Council (AHRC), with The Alan Turing Institute, the British Library and the Universities of Cambridge, East Anglia, Exeter, and Queen Mary University of London. Grant reference: AH/S01179X/1
 
 We are grateful for the extensive advice and support from colleagues across both projects.
 
->>>>>>> c058d986
 [^leontif]: Leontief, Wassily. Input-Output Economics. Oxford, UNITED STATES: Oxford University Press, Incorporated, 1986. http://ebookcentral.proquest.com/lib/manchester/detail.action?docID=4701165.
 
 [^wilson]: Wilson, A G. ‘A Family of Spatial Interaction Models, and Associated Developments’. Environment and Planning A: Economy and Space 3, no. 1 (1 March 1971): 1–32. https://doi.org/10.1068/a030001.
