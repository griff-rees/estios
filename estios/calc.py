#!/usr/bin/env python
# -*- coding: utf-8 -*-

from functools import wraps
from logging import getLogger
from typing import Callable, Final, Iterable, Optional, Sequence

from geopandas import GeoDataFrame
from pandas import DataFrame, MultiIndex, Series

from .uk.regions import UK_EPSG_GEO_CODE
from .utils import (
    CITY_COLUMN,
    OTHER_CITY_COLUMN,
    REGION_COLUMN_NAME,
    SECTOR_COLUMN_NAME,
    df_dict_to_multi_index,
    dtype_wrapper,
    generate_i_m_index,
    generate_ij_index,
    ordered_iter_overlaps,
    series_dict_to_multi_index,
    wrap_as_series,
)

logger = getLogger(__name__)

FloatOrPandasTypes = float | Series | DataFrame
FloatOrSeriesType = float | Series

DISTANCE_UNIT_DIVIDE: Final[float] = 1000
METRES_TO_KILOMETERS: Final[float] = 0.001

CITY_POPULATION_COLUMN_NAME: Final[str] = "Q_i^m"

DISTANCE_COLUMN: Final[str] = "Distance"
DISTANCE_COLUMN_SUFFIX: Final[str] = "_Point"

LATEX_e_i_m: Final[str] = "e_i^m"
LATEX_m_i_m: Final[str] = "m_i^m"
LATEX_y_ij_m: Final[str] = "y_{ij}^m"

INITIAL_E_COLUMN_PREFIX: str = "initial "

INITIAL_P: Final[float] = 0.1  # For initial e_m_iteration e calculation
DEFAULT_IMPORT_EXPORT_ITERATIONS: Final[int] = 15


@dtype_wrapper("float64")
def technical_coefficients(
    io_table: DataFrame,
    final_output_column: str | Sequence[str],
    sectors: Iterable[str],
) -> DataFrame:
    """Calculate technical coefficients from IO matrix and a final output column.

    Todo:
        * Assess whether sectors filtering potentially leads to errors
        * Constrain parameters if necessary
    """
    io_matrix: DataFrame = io_table.loc[sectors, sectors]
    final_output: Series | DataFrame = io_table.loc[sectors, final_output_column]
    if not isinstance(final_output, Series):
        final_output = final_output.sum(axis="columns")
<<<<<<< HEAD
    # return (io_matrix / final_output).astype("float64")
    return io_matrix / final_output
=======
    return (io_matrix / final_output).astype("float64")
>>>>>>> d99a530b


@dtype_wrapper("float64")
def X_i_m_scaled(
    total_production: Series, employment: DataFrame, national_employment: Series
) -> DataFrame:
    """Estimate total production of sector $m$ in region $i$.

    $X_i^{(m)} = X_*^{(m)} * Q_i^{(m)}/Q_*^{(m)}$
    """
    return total_production * employment / national_employment


<<<<<<< HEAD
=======
def M_i_m_scaled(
    imports: Series, employment: DataFrame, national_employment: Series
) -> DataFrame:
    """Estimate imports of sector $m$ in region $i$.

    $M_i^m = M_*^m * Q_i^m/Q_*^m$
    """
    return imports * employment / national_employment


def F_i_m_scaled(
    final_demand: Series, employment: DataFrame, national_employment: Series
) -> DataFrame:
    """Estimate the final demand of sector $m$ in region $i$.

    $F_i^m = F_*^m * Q_i^m/Q_*^m$
    """
    return final_demand * employment / national_employment


def E_i_m_scaled(
    exports: Series, employment: DataFrame, national_employment: Series
) -> DataFrame:
    """Estimate exports of sector $m$ in region $i$.

    $E_i^m = E_*^m * Q_i^m/Q_*^m$
    """
    return exports * employment / national_employment


>>>>>>> d99a530b
class InputOutputBaseException(Exception):
    ...


def infer_sector_names(
    io_table_var: str = "full_io_table", sector_var: str = "sector_names"
):
    """If `sector_names` parameter is null, infer from `full_io_table`.

    Raises:
        AssertionError: If `sector_names` is `None` and `columns` and
            `index` are not equal.
    """

    def wrap_callable(func: Callable):
        @wraps(func)
        def wrapper_for_sector_names_calc(*args, **kwargs) -> Series:
            if sector_var not in kwargs and not len(args) > 2:
                io_table: DataFrame = (
                    kwargs[io_table_var] if io_table_var in kwargs else args[0]
                )
                if io_table.columns.equals(io_table.index):
                    logger.info(f"Inferring sectors from square {io_table_var}.")
                    kwargs[sector_var] = io_table.index
                elif set(io_table.index) & set(io_table.columns):
                    logger.warning(
                        f"Inferring sectors from overlap columns and rows in {io_table_var}."
                    )
                    kwargs[sector_var] = list(
                        ordered_iter_overlaps(io_table.columns, io_table.index)
                    )
                    if not sector_var:
                        raise InputOutputBaseException(
                            f"No overlapping `column and index labels. Try specifying `{sector_var}`."
                        )
                else:
                    raise InputOutputBaseException(
                        f"`{sector_var}` not specified and ordered overlap of column and index labels."
                    )
            return func(*args, **kwargs)

        return wrapper_for_sector_names_calc

    return wrap_callable


@dtype_wrapper("float64")
def F_i_m_scaled(
    final_demand: Series | DataFrame,
    regional_populations: Series,
    national_population: float,
) -> DataFrame:
    """Estimate the final demand of sector $m$ in region $i$.

    $F_i^{(m)} = F_*^{(m)} * P_i/P_*$
    """
    return final_demand * regional_populations / national_population


@dtype_wrapper("float64")
@infer_sector_names(sector_var="sector_row_names")
# @wrap_as_series("final_demand_column_names")
def F_i_m_scaled_by_regions(
    final_demand: DataFrame,
    regional_populations: Series,
    national_population: float,
    sector_row_names: Sequence[str] | None = None,
) -> DataFrame:
    region_dict: dict[str, DataFrame] = {
        reg: F_i_m_scaled(
            final_demand=final_demand.loc[sector_row_names],
            regional_populations=reg_pop,
            national_population=national_population,
        )
        for reg, reg_pop in regional_populations.items()
    }
    return df_dict_to_multi_index(region_dict, final_demand.columns)


@dtype_wrapper("float64")
def E_i_m_scaled(
    exports: Series | DataFrame,
    regional_employment: DataFrame,
    national_employment: Series,
) -> DataFrame:
    """Estimate exports of sector $m$ in region $i$.

    $E_i^{(m)} = E_*^{(m)} * Q_i^{(m)}/Q_*^{(m)}$
    """
    return calc_ratio(exports, national_employment, regional_employment)


@dtype_wrapper("float64")
@infer_sector_names(sector_var="sector_row_names")
# @wrap_as_series("final_demand_column_names")
def E_i_m_scaled_by_regions(
    exports: DataFrame,
    regional_employment: DataFrame,
    national_employment: Series,
    sector_row_names: Sequence[str] | None = None,
) -> DataFrame:
    region_dict: dict[str, DataFrame] = {
        reg: E_i_m_scaled(
            exports=exports.loc[sector_row_names],
            regional_employment=reg_emp,
            national_employment=national_employment,
        )
        for reg, reg_emp in regional_employment.T.items()
    }
    return df_dict_to_multi_index(region_dict, exports.columns)


@dtype_wrapper("float64")
def M_i_m_scaled(
    imports: Series, regional_populations: Series, national_population: float
) -> DataFrame:
    """Estimate imports of sector $m$ in region $i$.

    $M_i^{(m)} = M_*^{(m)} * P_i^{(m)}/P_*^{(m)}$
    """
    return imports * regional_populations / national_population


@dtype_wrapper("float64")
@infer_sector_names(sector_var="sector_row_names")
# @wrap_as_series("final_demand_column_names")
def M_i_m_scaled_by_regions(
    imports: DataFrame | Series,
    regional_populations: Series,
    national_population: float,
    sector_row_names: Sequence[str] | None = None,
    default_region_sector_labels: tuple[str, str] = (
        REGION_COLUMN_NAME,
        SECTOR_COLUMN_NAME,
    ),
) -> DataFrame | Series:
    region_dict: dict[str, DataFrame] = {
        reg: M_i_m_scaled(
            imports=imports.loc[sector_row_names],
            regional_populations=reg_pop,
            national_population=national_population,
        )
        for reg, reg_pop in regional_populations.items()
    }
    if isinstance(imports, Series):
        return series_dict_to_multi_index(region_dict, default_region_sector_labels)
    else:
        return df_dict_to_multi_index(region_dict, imports.columns)


@dtype_wrapper("float64")
@infer_sector_names(sector_var="sector_names")
@wrap_as_series("gva", "net_subsidies")
def X_m(
    full_io_table: DataFrame,
    gva: Series,
    net_subsidies: Series,
    sector_names: Sequence[str] | None = None,
) -> Series:
    """Total national production of all sectors $m$.

    $X*_m = O*_m + G*_m + S*_m$

    $O*_m$: national output of sector $m$ at base prince
    $G*_m$: national Gross Value added of sector $m$
    $S*_m$: national net subsidies of sector $m$
    """
    return (
        full_io_table.loc[sector_names, sector_names].sum()
        + gva[sector_names]
        + net_subsidies[sector_names]
    )


@dtype_wrapper("float64")
@infer_sector_names(sector_var="sector_column_names")
@wrap_as_series(
    "gva_row_names",
)
def gross_value_added(
    full_io_table: DataFrame,
    gva_row_names: Sequence[str] | str,
    sector_column_names: Sequence[str],
) -> Series:
    """Aggregate Gross Value Added (GVA) summing `full_io_table` `gva_row_names`."""
    return full_io_table.loc[gva_row_names, sector_column_names].sum("index")


@dtype_wrapper("float64")
@infer_sector_names(sector_var="sector_column_names")
@wrap_as_series("subsidy_row_names")
def S_m(
    full_io_table: DataFrame,
    subsidy_row_names: Sequence[str],
    sector_column_names: Sequence[str],
) -> Series:
    """Aggregate full_io_table rows for a passed set of investment sector columns."""
    return full_io_table.loc[subsidy_row_names, sector_column_names].sum("index")


@dtype_wrapper("float64")
@infer_sector_names(sector_var="sector_row_names")
@wrap_as_series("investment_column_names")
def I_m(
    full_io_table: DataFrame,
    investment_column_names: Sequence[str],
    sector_row_names: Sequence[str],
) -> Series:
    """Aggregate full_io_table columns for a given set of investment sector column names."""
    return full_io_table.loc[sector_row_names, investment_column_names].sum("columns")


def x_i_mn_summed(X_i_m: DataFrame, technical_coefficients: DataFrame) -> DataFrame:
    """Return sum of all total demands for good $m$ in region $i$.

    Equation 1:
        $x_i^{mn} = a_i^{mn}X_i^n$

    Equation 2:
        $X_i^{(m)} + m_i^{(m)} + M_i^{(m)} = F_i^{(m)} + e_i^{(m)} + E_i^{(m)} + \\sum_n{{a_i^{mn}X_i^n}}$

    Todo:
        * Determine if adding gva here would be helpful
    """
    return X_i_m.apply(
        lambda row: (row * technical_coefficients.T).sum(),
        axis=1,
    )


def generate_e_m_dataframe(
    E_i_m: DataFrame,
    sector_names: Iterable[str],
    region_names: Iterable[str],
    national_E: Optional[Series] = None,
    initial_p: float = INITIAL_P,
    e_i_m_column_name: str = LATEX_e_i_m,
    initial_e_column_prefix: str = INITIAL_E_COLUMN_PREFIX,
) -> DataFrame:
    """Return an $e_m$ dataframe with an intial $e_i^{(m)}$ column."""
    index: MultiIndex
    if national_E:
        E_i_m = E_i_m.append(national_E)
        index = generate_i_m_index(region_names, sector_names, include_national=True)
    else:
        index = generate_i_m_index(region_names, sector_names)
    initial_e_column_name: str = initial_e_column_prefix + e_i_m_column_name
    e_m_iter_df = DataFrame(index=index, columns=[initial_e_column_name])
    e_m_iter_df[initial_e_column_name] = initial_p * E_i_m.stack().astype("float64")
    return e_m_iter_df


def calc_region_distances(
    regions_df: GeoDataFrame,
    regions: Iterable[str],
    other_regions: Optional[Iterable[str]] = None,
    national_column_name: Optional[str] = None,
    distance_CRS: str = UK_EPSG_GEO_CODE,
    origin_region_column: str = CITY_COLUMN + DISTANCE_COLUMN_SUFFIX,
    destination_region_column: str = OTHER_CITY_COLUMN + DISTANCE_COLUMN_SUFFIX,
    final_distance_column: str = DISTANCE_COLUMN,
    unit_divide_conversion: float = DISTANCE_UNIT_DIVIDE,
) -> GeoDataFrame:
    """Calculate a GeoDataFrame with a Distance column between regions in metres.

    Note: This assumes the regions_df index has origin region as row.name[0],
    and destination region as row.name[].

    Todo:
        * This should be refactored for calc_transport_table
        * national_column_name should be imported
    """
    if not other_regions:
        other_regions = regions
    if not national_column_name:
        national_column_name = "UK"
    projected_regions_df = regions_df.to_crs(distance_CRS)
    region_distances: GeoDataFrame = GeoDataFrame(
        index=generate_ij_index(
            regions, other_regions, national_column_name=national_column_name
        ),
        columns=[final_distance_column],
    )
    region_distances[origin_region_column] = region_distances.apply(
        lambda row: projected_regions_df["geometry"][row.name[0]], axis=1
    )
    region_distances[destination_region_column] = region_distances.apply(
        lambda row: projected_regions_df["geometry"][row.name[1]], axis=1
    )
    region_distances[final_distance_column] = region_distances.apply(
        lambda row: row[origin_region_column].distance(row[destination_region_column])
        / unit_divide_conversion,
        axis=1,
    )
    region_distances = region_distances.drop(
        region_distances[region_distances[final_distance_column] == 0].index
    )
    return region_distances


# def calc_region_distances(
#     regions_df: GeoDataFrame,
#     regions: Iterable[str] = TEN_UK_CITY_REGIONS,
#     other_regions: Optional[Iterable[str]] = None,
#     distance_CRS: str = UK_EPSG_GEO_CODE,
#     origin_region_column: str = CITY_COLUMN + DISTANCE_COLUMN_SUFFIX,
#     destination_region_column: str = OTHER_CITY_COLUMN + DISTANCE_COLUMN_SUFFIX,
#     final_distance_column: str = DISTANCE_COLUMN,
#     unit_divide_conversion: float = DISTANCE_UNIT_DIVIDE,
# ) -> GeoDataFrame:


def centroid_distance_table(
    region_df: GeoDataFrame,
) -> DataFrame:
    """Return a table of centroid distances between all regions."""
    return region_df.centroid.apply(
        lambda origin_region: region_df.centroid.distance(origin_region)
    )


def calc_transport_table(
    regions_df: GeoDataFrame,
    region_names: Optional[Iterable[str]] = None,
    distance_CRS: Optional[str] = UK_EPSG_GEO_CODE,
    distance_func: Callable[[GeoDataFrame], DataFrame] = centroid_distance_table,
    scaling_factor: float = METRES_TO_KILOMETERS,
    region_names_column: Optional[str] = None,
) -> DataFrame:
    """Return a distance matrix calculated by `distance_func`.

    Note:
        * `region_names_index_or_column_name` assumes `index` is simply
        the DataFrame index."""
    if distance_CRS:
        regions_df = regions_df.to_crs(distance_CRS)
    if region_names_column:
        regions_df.set_index(region_names_column)
    if region_names:
        regions_df[region_names]
    return distance_func(regions_df) * scaling_factor


def doubly_constrained(regions_df: DataFrame) -> DataFrame:
    pass


# def doubly_constrained(regions_df: GeoDataFrame) -> GeoDataFrame:
#     doubly_constrained_df = regions_df.copy()
#     # create some Oi and Dj columns in the dataframe and store row and column totals in them:
#     # to create O_i, take cdatasub ...then... group by origcodenew ...then... summarise by calculating the sum of Total
#     # O_i <- cdatasub %>% group_by(OrigCodeNew) %>% summarise(O_i = sum(Total))
#     # cdatasub$O_i <- O_i$O_i[match(cdatasub$OrigCodeNew,O_i$OrigCodeNew)]
#     # D_j <- cdatasub %>% group_by(DestCodeNew) %>% summarise(D_j = sum(Total))
#     # cdatasub$D_j <- D_j$D_j[match(cdatasub$DestCodeNew,D_j$DestCodeNew)]
#     doubly_constrained_df["O_i"] = doubly_constrained_df.groupby(["Orig"])[
#         "Total"
#     ].transform("sum")
#     doubly_constrained_df["D_j"] = doubly_constrained_df.groupby(["Dest"])[
#         "Total"
#     ].transform("sum")
#
#     # if(tail(names(coef(doubSim)),1)=="dist"):
#     #     doubly_constrained_df$beta = coef(doubSim)["dist"]
#     #     disdecay = 0
#     # else:
#     #     doubly_constrained_df$beta = coef(doubSim)["log(dist)"]
#     #     disdecay = 1
#     if not log_dist:
#         beta = poisson_model_dist.params["dist"]
#         disdecay = False
#     else:
#         beta = poisson_model_log_dist.params["log_dist"]
#         disdecay = True
#     # Create some new Ai and Bj columns and fill them with starting values
#     # doubly_constrained_df$Ai <- 1
#     # doubly_constrained_df$Bj <- 1
#     # doubly_constrained_df$OldAi <- 10
#     # doubly_constrained_df$OldBj <- 10
#     # doubly_constrained_df$diff <- abs((doubly_constrained_df$OldAi-doubly_constrained_df$Ai)/boroughs_df$OldAi)
#     doubly_constrained_df["Ai"] = 1
#     doubly_constrained_df["Bj"] = 1
#     doubly_constrained_df["OldAi"] = 10
#     doubly_constrained_df["OldBj"] = 10
#     doubly_constrained_df["Ai_diff"] = abs(
#         (doubly_constrained_df["OldAi"] - doubly_constrained_df["Ai"])
#         / boroughs_df["OldAi"]
#     )
#     # create convergence and iteration variables and give them initial values
#     cnvg = 1
#     its = 0
#     # This is a while-loop which will calculate Orig and Dest balancing
#     # factors until the specified convergence criteria is met
#     while cnvg > 0.001:
#         print("iteration ", its)
#         its += 1  # increment the iteration counter by 1
#         # First some initial calculations for Ai...
#         if not disdecay:
#             doubly_constrained_df["Ai"] = (
#                 doubly_constrained_df["Bj"]
#                 * doubly_constrained_df["D_j"]
#                 * exp(boroughs_df["dist"] * beta)
#             )
#         else:
#             doubly_constrained_df["Ai"] = (
#                 doubly_constrained_df["Bj"]
#                 * doubly_constrained_df["D_j"]
#                 * exp(log(boroughs_df["log_dist"] * beta))
#             )
#         # aggregate the results by your Origs and store in a new dataframe
#         # AiBF <- aggregate(Ai ~ Orig, data = cdatasub, sum)
#         AiBF_df: DataFrame = DataFrame(
#             data={"Ai_denom": doubly_constrained_df.groupby(["Orig"])["Ai"].sum()}
#         )
#         # now divide by 1
#         # AiBF$Ai <- 1/AiBF$Ai
#         AiBF_df["Ai"] = 1 / AiBF_df["Ai_denom"]
#         print("AiBF_df:", AiBF_df)
#         # and replace the initial values with the new balancing factors
#         # cdatasub$Ai = ifelse(!is.na(updates), updates, cdatasub$Ai)
#         updates: DataFrame = doubly_constrained_df.merge(
#             AiBF_df, how="outer", left_on="Orig", right_index=True
#         )["Ai_y"]
#         if not updates.isnull().values.any():
#             doubly_constrained_df["Ai"] = updates
#         # now, if not the first iteration, calculate the difference between
#         # the new Ai values and the old Ai values and once done, overwrite
#         # the old Ai values with the new ones.
#         # if(its==1){
#         #    cdatasub$OldAi <- cdatasub$Ai
#         # } else {
#         # cdatasub$diff <- abs((cdatasub$OldAi-cdatasub$Ai)/cdatasub$OldAi)
#         # cdatasub$OldAi <- cdatasub$Ai
#         # }
#         if its == 0:
#             doubly_constrained_df["OldAi"] = doubly_constrained_df["Ai"]
#         else:
#             doubly_constrained_df["diff"] = abs(
#                 (doubly_constrained_df["OldAi"] - doubly_constrained_df["Ai"])
#                 / boroughs_df["OldAi"]
#             )
#             print("Ai diff:", doubly_constrained_df["diff"])
#             doubly_constrained_df["OldAi"] = doubly_constrained_df["Ai"]
#         # Now some similar calculations for Bj...
#         # if(disdecay==0){
#         #   cdatasub$Bj <- (cdatasub$Ai*cdatasub$O_i*exp(cdatasub$dist*cdatasub$beta))
#         # } else {
#         #   cdatasub$Bj <- (cdatasub$Ai*cdatasub$O_i*exp(log(cdatasub$dist)*cdatasub$beta))
#         # }
#         if not disdecay:
#             doubly_constrained_df["Bj"] = (
#                 doubly_constrained_df["Ai"]
#                 * doubly_constrained_df["O_i"]
#                 * exp(boroughs_df["dist"] * beta)
#             )
#         else:
#             doubly_constrained_df["Bj"] = (
#                 doubly_constrained_df["Ai"]
#                 * doubly_constrained_df["O_i"]
#                 * exp(log(boroughs_df["log_dist"] * beta))
#             )
#         # #aggregate the results by your Dests and store in a new dataframe
#         # BjBF <- aggregate(Bj ~ Dest, data = cdatasub, sum)
#         BjBF_df: DataFrame = DataFrame(
#             data={"Bj_denom": doubly_constrained_df.groupby(["Dest"])["Bj"].sum()}
#         )
#         # #now divide by 1
#         # BjBF$Bj <- 1/BjBF$Bj
#         BjBF_df["Bj"] = 1 / BjBF_df["Bj_denom"]
#         print("BjBF_df:", BjBF_df)
#         # #and replace the initial values by the balancing factor
#         # updates = BjBF[match(cdatasub$Dest,BjBF$Dest),"Bj"]
#         # cdatasub$Bj = ifelse(!is.na(updates), updates, cdatasub$Bj)
#         updates: DataFrame = doubly_constrained_df.merge(
#             BjBF_df, how="outer", left_on="Dest", right_index=True
#         )["Bj_y"]
#         if not updates.isnull().values.any():
#             doubly_constrained_df["Bj"] = updates
#         # #now, if not the first iteration, calculate the difference between the new Bj values and the old Bj values and once done, overwrite the old Bj values with the new ones.
#         # if(its==1){
#         # cdatasub$OldBj <- cdatasub$Bj
#         # } else {
#         # cdatasub$diff <- abs((cdatasub$OldBj-cdatasub$Bj)/cdatasub$OldBj)
#         # cdatasub$OldBj <- cdatasub$Bj
#         # }
#         if its == 1:
#             doubly_constrained_df["OldBj"] = doubly_constrained_df["Bj"]
#         else:
#             doubly_constrained_df["diff"] = abs(
#                 (doubly_constrained_df["OldBj"] - doubly_constrained_df["Bj"])
#                 / boroughs_df["OldBj"]
#             )
#             doubly_constrained_df["OldBj"] = doubly_constrained_df["Bj"]
#         # #overwrite the convergence variable with
#         # cnvg = sum(cdatasub$diff)
#         cnvg = sum(doubly_constrained_df["diff"])
#         print("Converge:", cnvg)
#
#     print(doubly_constrained_df[["OldAi", "Ai", "OldBj", "Bj", "diff"]])
#     return doubly_constrained_df


def region_and_sector_convergence(
    F_i_m: DataFrame,
    E_i_m: DataFrame,
    x_i_mn_summed: DataFrame,
    X_i_m: DataFrame,
    M_i_m: DataFrame,
    employment: DataFrame,
) -> tuple[Series, Series, Series]:
    """Enforce exogenous constraints through convergence by region and sector."""
    exogenous_i_m_constant: Series = (
        F_i_m.stack()
        + E_i_m.stack()
        + x_i_mn_summed.stack()
        - X_i_m.stack()
        - M_i_m.stack()
    )

    exogenous_i_m_constant.index.set_names(["City", "Sector"], inplace=True)

    # Equation 14
    # (Rearranged equation 2)
    # m_i^{(m)} = e_i^{(m)} + F_i^{(m)} + E_i^{(m)} + \sum_n{a_i^{mn}X_i^n} - X_i^{(m)} - M_i^{(m)}
    # exogenous_i_m_constant = F_i^{(m)} + E_i^{(m)} + \sum_n{a_i^{mn}X_i^n} - X_i^{(m)} - M_i^{(m)}
    # convergence_by_region = Q_i/\sum_j{Q_j} * \sum_i{exogenous_i_m_constant_i}

    # Convergence element
    # c_1 = Q_i/\sum_j{Q_j} * \sum_i{exogenous_i_m_constant_i}
    # convergence_by_region = Q_i/\sum_j{Q_j} * \sum_i{exogenous_i_m_constant_i}
    # Worth checking summation of other employment (ie i != j)
    convergence_by_sector: Series = exogenous_i_m_constant.groupby("Sector").apply(
        lambda sector: employment[sector.name]
        * sector.sum()
        / employment[sector.name].sum()
        # groupby within.?
    )
    convergence_by_sector.index.names = ["Sector", "Area"]

    convergence_by_region: Series = convergence_by_sector.reorder_levels(
        ["Area", "Sector"]
    )
    convergence_by_region = convergence_by_region.reindex(exogenous_i_m_constant.index)
    net_constraint: Series = exogenous_i_m_constant - convergence_by_region
    # This accounts for economic activity outside the 3 regions included in the model enforcing convergence
    return exogenous_i_m_constant, convergence_by_region, net_constraint


def import_export_convergence(
    e_m_regions: DataFrame,
    y_ij_m: DataFrame,
    exogenous_i_m: Series,
    # employment: DataFrame,
    iterations: int = DEFAULT_IMPORT_EXPORT_ITERATIONS,
    e_i_m_symbol: str = LATEX_e_i_m,
    m_i_m_symbol: str = LATEX_m_i_m,
    y_ij_m_symbol: str = LATEX_y_ij_m,
) -> tuple[DataFrame, DataFrame]:
    """Iterate $i$ times of step 2 (eq 14, 15 18) of the spatial interaction model."""
    model_e_m: DataFrame = e_m_regions.copy()
    model_y_ij_m: DataFrame = y_ij_m.copy()

    for i in range(iterations):
        e_column: str = (
            f"{e_i_m_symbol} {i - 1}" if i > 0 else f"initial {e_i_m_symbol}"
        )

        # Equation 14 with exogenous_i_m_constant
        # Possibility I've messed up needing to sum the other employment (ie i != j)
        # m_i^{(m)} = e_i^{(m)} + exogenous_i_m_constant - convergence_by_region
        model_e_m[f"{m_i_m_symbol} {i}"] = model_e_m[e_column] + exogenous_i_m

        # Equation 15
        # y_{ij}^{(m)} = B_j^{(m)} Q_i^{(m)} m_j^{(m)} \exp(-\beta c_{ij})
        # Note: this groups by Other City and Sector
        model_y_ij_m[f"{y_ij_m_symbol} {i}"] = model_y_ij_m.apply(
            lambda row: row["B_j^m * Q_i^m * exp(-β c_{ij})"]
            * model_e_m[f"{m_i_m_symbol} {i}"][row.name[1]][row.name[2]],
            axis=1,
        )
        logger.info(f"Iteration {i}")
        logger.debug(model_y_ij_m[f"{y_ij_m_symbol} {i}"].head())
        logger.debug(model_y_ij_m[f"{y_ij_m_symbol} {i}"].tail())

        # Equation 18
        # e_i^{(m)} = \sum_j{y_{ij}^{(m)}}
        # Note: this section groups by City and Sector
        model_e_m[f"{e_i_m_symbol} {i}"] = (
            model_y_ij_m[f"{y_ij_m_symbol} {i}"].groupby(["City", "Sector"]).sum()
        )
    return model_e_m, model_y_ij_m


# def scale_region_var_by_national(
#     national_var: Union[float, Series],
#     national_sector_var: Union[float, Series],
#     region_var: Union[float, Series],
# ) -> Union[float, Series]:
#     return national_sector_var * region_var / national_var


# def scale_var_by_national(
#     var: Union[float, Series],
#     national_var: Union[float, Series],
#     national_portion: Union[float, Series],
# ) -> Union[float, Series]:
#     return national_proportion * var / national_var


def calc_ratio(
    a: FloatOrPandasTypes, b: FloatOrSeriesType, d: FloatOrSeriesType
) -> FloatOrPandasTypes:
    """Return $(a*d)/b$; mathematically: calc $c$ from ratio $a:b = c:d$.

    Rearrange ratio:

    $a/b = c/d$

    to solve for $c$

    $c = (a*d)/b$

    Examples:
        The `type` returned should be the same as parameter `a`. Thus: if `a` is a `float`, a `float` is returned

        >>> calc_ratio(1, 5, 10)
        2.0

        similar if `a` is a `pandas` `Series` objects

        >>> a = Series([1, 4, 5])
        >>> b = Series([2, 8, 10])
        >>> d = Series([5, 7, 9])
        >>> calc_ratio(a, b, d)
        0    2.5
        1    3.5
        2    4.5
        dtype: float64

        or `a` is a `DataFrame`

        >>> a = DataFrame({ "x": a, "y": a*3 })
        >>> calc_ratio(a, b, d)
             x     y
        0  2.5   7.5
        1  3.5  10.5
        2  4.5  13.5

        the last is equivalent to

        >>> from numpy import array
        >>> array([3, 12, 15]) * array([5, 7, 9])
        array([ 15,  84, 135])
        >>> array([15, 84, 135]) / ([2, 8, 10])
        array([ 7.5, 10.5, 13.5])

    Todo:
        * Specify returned column or sequence name (**kwargs)
    """
    if isinstance(a, DataFrame):
        return a.apply((lambda column: calc_ratio(column, b, d)))
    else:
        return a * d / b


# def gdp_per_sector(
#     io_table: DataFrame,
#     intermediate_demand_row_name: str = INTERMEDIATE_COLUMN_NAME,
#     gross_value_added_row_name: str = GROSS_VALUE_ADDED_COLUMN_NAME
# ) -> Series:
#     return io_table


def regional_io_projection(
    technical_coefficients: DataFrame, regional_output: Series
) -> DataFrame:
    """Return a regional projection of from regional data.

    Todo:
        * Test an option using diagonalise
    """
    logger.warning("Using regional_io_projection, this needs testing!")
    # return technical_coefficients * diagonalise(regional_output)
    return technical_coefficients * regional_output


# def calc_full_io_table(
#     base_io_table: DataFrame,
#     dog_leg_columns: dict[str, str] | None = None,
#     dog_leg_rows: dict[str, str] | None = None,
# ) -> DataFrame:
#     if not dog_leg_columns:
#         dog_leg_columns = {}
#     if not dog_leg_rows:
#         dog_leg_rows = {}
#     raise NotImplementedError<|MERGE_RESOLUTION|>--- conflicted
+++ resolved
@@ -8,6 +8,8 @@
 from geopandas import GeoDataFrame
 from pandas import DataFrame, MultiIndex, Series
 
+# from .input_output_tables import SECTOR_10_CODE_DICT, TOTAL_OUTPUT_COLUMN_NAME
+# from .uk.regions import UK_CITY_REGIONS, UK_EPSG_GEO_CODE
 from .uk.regions import UK_EPSG_GEO_CODE
 from .utils import (
     CITY_COLUMN,
@@ -62,12 +64,7 @@
     final_output: Series | DataFrame = io_table.loc[sectors, final_output_column]
     if not isinstance(final_output, Series):
         final_output = final_output.sum(axis="columns")
-<<<<<<< HEAD
-    # return (io_matrix / final_output).astype("float64")
     return io_matrix / final_output
-=======
-    return (io_matrix / final_output).astype("float64")
->>>>>>> d99a530b
 
 
 @dtype_wrapper("float64")
@@ -81,39 +78,36 @@
     return total_production * employment / national_employment
 
 
-<<<<<<< HEAD
-=======
-def M_i_m_scaled(
-    imports: Series, employment: DataFrame, national_employment: Series
-) -> DataFrame:
-    """Estimate imports of sector $m$ in region $i$.
-
-    $M_i^m = M_*^m * Q_i^m/Q_*^m$
-    """
-    return imports * employment / national_employment
-
-
-def F_i_m_scaled(
-    final_demand: Series, employment: DataFrame, national_employment: Series
-) -> DataFrame:
-    """Estimate the final demand of sector $m$ in region $i$.
-
-    $F_i^m = F_*^m * Q_i^m/Q_*^m$
-    """
-    return final_demand * employment / national_employment
-
-
-def E_i_m_scaled(
-    exports: Series, employment: DataFrame, national_employment: Series
-) -> DataFrame:
-    """Estimate exports of sector $m$ in region $i$.
-
-    $E_i^m = E_*^m * Q_i^m/Q_*^m$
-    """
-    return exports * employment / national_employment
-
-
->>>>>>> d99a530b
+# def M_i_m_scaled(
+#     imports: Series, employment: DataFrame, national_employment: Series
+# ) -> DataFrame:
+#     """Estimate imports of sector $m$ in region $i$.
+#
+#     $M_i^m = M_*^m * Q_i^m/Q_*^m$
+#     """
+#     return imports * employment / national_employment
+#
+#
+# def F_i_m_scaled(
+#     final_demand: Series, employment: DataFrame, national_employment: Series
+# ) -> DataFrame:
+#     """Estimate the final demand of sector $m$ in region $i$.
+#
+#     $F_i^m = F_*^m * Q_i^m/Q_*^m$
+#     """
+#     return final_demand * employment / national_employment
+#
+#
+# def E_i_m_scaled(
+#     exports: Series, employment: DataFrame, national_employment: Series
+# ) -> DataFrame:
+#     """Estimate exports of sector $m$ in region $i$.
+#
+#     $E_i^m = E_*^m * Q_i^m/Q_*^m$
+#     """
+#     return exports * employment / national_employment
+#
+#
 class InputOutputBaseException(Exception):
     ...
 
@@ -388,8 +382,8 @@
     """
     if not other_regions:
         other_regions = regions
-    if not national_column_name:
-        national_column_name = "UK"
+    # if not national_column_name:
+    #     national_column_name = "UK"
     projected_regions_df = regions_df.to_crs(distance_CRS)
     region_distances: GeoDataFrame = GeoDataFrame(
         index=generate_ij_index(
