#!/usr/bin/env python
# -*- coding: utf-8 -*-

from functools import wraps
from logging import getLogger
from typing import Any, Callable, Final, Iterable, Optional, Sequence, TypeAlias

from geopandas import GeoDataFrame
from pandas import DataFrame, MultiIndex, Series

from .uk.regions import UK_EPSG_GEO_CODE
from .utils import (
    CITY_COLUMN,
    OTHER_CITY_COLUMN,
    REGION_COLUMN_NAME,
    SECTOR_COLUMN_NAME,
    df_dict_to_multi_index,
    dtype_wrapper,
    generate_i_m_index,
    generate_ij_index,
    ordered_iter_overlaps,
    series_dict_to_multi_index,
    wrap_as_series,
)

logger = getLogger(__name__)

FloatOrPandasTypes: TypeAlias = float | Series | DataFrame
FloatOrSeriesType: TypeAlias = float | Series

DISTANCE_UNIT_DIVIDE: Final[float] = 1000
METRES_TO_KILOMETERS: Final[float] = 0.001

CITY_POPULATION_COLUMN_NAME: Final[str] = "Q_i^m"

DISTANCE_COLUMN: Final[str] = "Distance"
DISTANCE_COLUMN_SUFFIX: Final[str] = "_Point"

LATEX_e_i_m: Final[str] = "e_i^m"
LATEX_m_i_m: Final[str] = "m_i^m"
LATEX_y_ij_m: Final[str] = "y_{ij}^m"

INITIAL_E_COLUMN_PREFIX: str = "initial "

INITIAL_P: Final[float] = 0.1  # For initial e_m_iteration e calculation
DEFAULT_IMPORT_EXPORT_ITERATIONS: Final[int] = 15

RESIDUAL_SERIES_NAME: str = "Residual"


@dtype_wrapper("float64")
def technical_coefficients(
    io_table: DataFrame,
    final_output_column: str | Sequence[str],
    sectors: Iterable[str],
) -> DataFrame:
    """Calculate technical coefficients from IO matrix and a final output column.

    Todo:
        * Assess whether sectors filtering potentially leads to errors
        * Constrain parameters if necessary
    """
    io_matrix: DataFrame = io_table.loc[sectors, sectors]
    final_output: Series | DataFrame = io_table.loc[sectors, final_output_column]
    if not isinstance(final_output, Series):
        final_output = final_output.sum(axis="columns")
    return io_matrix / final_output


@dtype_wrapper("float64")
def X_i_m_scaled(
    total_production: Series, employment: DataFrame, national_employment: Series
) -> DataFrame:
    """Estimate total production of sector $m$ in region $i$.

    $X_i^{(m)} = X_*^{(m)} * Q_i^{(m)}/Q_*^{(m)}$
    """
    return total_production * employment / national_employment


class InputOutputBaseException(Exception):
    ...


def set_attrs(attr_dict: dict[str, Any]):
    def wrapper(cls):
        for attr_name, attr_val in attr_dict.items():
            # def getAttr(self, attr_name=attr_name):
            #     return getattr(self, "_" + attr_name)
            # def setAttr(self, value, attr_name=attr_name):
            #     setattr(self, "_" + attr_name, value)
            # prop = property(getAttr, setAttr)
            if (
                isinstance(attr_val, Sequence)
                and len(attr_val) == 2
                and callable(attr_val[0])
            ):
                logger.debug(f"Calling {attr_val[0]} with " f"params: {attr_val[1]}")
                attr_val = attr_val[0](**attr_val[1])
            logger.debug(f"Setting {cls} with params: {attr_val[1]}")
            setattr(cls, attr_name, attr_val)
        return cls

    return wrapper


# def set_attrs(obj: object, setters: dict[str, Any])


def infer_sector_names(
    io_table_var: str = "full_io_table", sector_var: str = "sector_names"
):
    """If `sector_names` parameter is null, infer from `full_io_table`.

    Raises:
        AssertionError: If `sector_names` is `None` and `columns` and
            `index` are not equal.
    """

    def wrap_callable(func: Callable):
        @wraps(func)
        def wrapper_for_sector_names_calc(*args, **kwargs) -> Series:
            if sector_var not in kwargs and not len(args) > 2:
                io_table: DataFrame = (
                    kwargs[io_table_var] if io_table_var in kwargs else args[0]
                )
                if io_table.columns.equals(io_table.index):
                    logger.info(f"Inferring sectors from square {io_table_var}.")
                    kwargs[sector_var] = io_table.index
                elif set(io_table.index) & set(io_table.columns):
                    logger.warning(
                        f"Inferring sectors from overlap columns and rows in {io_table_var}."
                    )
                    kwargs[sector_var] = list(
                        ordered_iter_overlaps(io_table.columns, io_table.index)
                    )
                    if not sector_var:
                        raise InputOutputBaseException(
                            f"No overlapping `column and index labels. Try specifying `{sector_var}`."
                        )
                else:
                    raise InputOutputBaseException(
                        f"`{sector_var}` not specified and ordered overlap of column and index labels."
                    )
            return func(*args, **kwargs)

        return wrapper_for_sector_names_calc

    return wrap_callable


@dtype_wrapper("float64")
def F_i_m_scaled(
    final_demand: Series | DataFrame,
    regional_populations: Series,
    national_population: float,
) -> DataFrame:
    """Estimate the final demand of sector $m$ in region $i$.

    $F_i^{(m)} = F_*^{(m)} * P_i/P_*$
    """
    return final_demand * regional_populations / national_population


@dtype_wrapper("float64")
@infer_sector_names(sector_var="sector_row_names")
# @wrap_as_series("final_demand_column_names")
def F_i_m_scaled_by_regions(
    final_demand: DataFrame,
    regional_populations: Series,
    national_population: float,
    sector_row_names: Sequence[str] | None = None,
) -> DataFrame:
    region_dict: dict[str | int, DataFrame] = {
        reg: F_i_m_scaled(
            final_demand=final_demand.loc[sector_row_names],
            regional_populations=reg_pop,
            national_population=national_population,
        )
        for reg, reg_pop in regional_populations.items()
    }
    return df_dict_to_multi_index(region_dict, final_demand.columns)


@dtype_wrapper("float64")
def E_i_m_scaled(
    exports: Series | DataFrame,
    regional_employment: DataFrame,
    national_employment: Series,
) -> DataFrame:
    """Estimate exports of sector $m$ in region $i$.

    $E_i^{(m)} = E_*^{(m)} * Q_i^{(m)}/Q_*^{(m)}$
    """
    return calc_ratio(exports, national_employment, regional_employment)


@dtype_wrapper("float64")
@infer_sector_names(sector_var="sector_row_names")
# @wrap_as_series("final_demand_column_names")
def E_i_m_scaled_by_regions(
    exports: DataFrame,
    regional_employment: DataFrame,
    national_employment: Series,
    sector_row_names: Sequence[str] | None = None,
) -> DataFrame:
    region_dict: dict[str | int, DataFrame] = {
        reg: E_i_m_scaled(
            exports=exports.loc[sector_row_names],
            regional_employment=reg_emp,
            national_employment=national_employment,
        )
        for reg, reg_emp in regional_employment.T.items()
    }
    return df_dict_to_multi_index(region_dict, exports.columns)


@dtype_wrapper("float64")
def M_i_m_scaled(
    imports: Series, regional_populations: Series, national_population: float
) -> DataFrame:
    """Estimate imports of sector $m$ in region $i$.

    $M_i^{(m)} = M_*^{(m)} * P_i^{(m)}/P_*^{(m)}$
    """
    return imports * regional_populations / national_population


@dtype_wrapper("float64")
@infer_sector_names(sector_var="sector_row_names")
# @wrap_as_series("final_demand_column_names")
def M_i_m_scaled_by_regions(
    imports: DataFrame | Series,
    regional_populations: Series,
    national_population: float,
    sector_row_names: Sequence[str] | None = None,
    default_region_sector_labels: tuple[str, str] = (
        REGION_COLUMN_NAME,
        SECTOR_COLUMN_NAME,
    ),
) -> DataFrame | Series:
    region_dict: dict[str | int, DataFrame] = {
        reg: M_i_m_scaled(
            imports=imports.loc[sector_row_names],
            regional_populations=reg_pop,
            national_population=national_population,
        )
        for reg, reg_pop in regional_populations.items()
    }
    if isinstance(imports, Series):
        return series_dict_to_multi_index(region_dict, default_region_sector_labels)
    else:
        return df_dict_to_multi_index(region_dict, imports.columns)


@dtype_wrapper("float64")
@infer_sector_names(sector_var="sector_names")
@wrap_as_series("gva", "net_subsidies")
def X_m(
    full_io_table: DataFrame,
    gva: Series,
    net_subsidies: Series,
    sector_names: Sequence[str] | None = None,
) -> Series:
    """Total national production of all sectors $m$.

    $X*_m = O*_m + G*_m + S*_m$

    $O*_m$: national output of sector $m$ at base prince
    $G*_m$: national Gross Value added of sector $m$
    $S*_m$: national net subsidies of sector $m$
    """
    return (
        full_io_table.loc[sector_names, sector_names].sum()
        + gva[sector_names]
        + net_subsidies[sector_names]
    )


@dtype_wrapper("float64")
@infer_sector_names(sector_var="sector_column_names")
@wrap_as_series(
    "gva_row_names",
)
def gross_value_added(
    full_io_table: DataFrame,
    gva_row_names: Sequence[str] | str,
    sector_column_names: Sequence[str],
) -> Series:
    """Aggregate Gross Value Added (GVA) summing `full_io_table` `gva_row_names`."""
    return full_io_table.loc[gva_row_names, sector_column_names].sum("index")


@dtype_wrapper("float64")
@infer_sector_names(sector_var="sector_column_names")
@wrap_as_series("subsidy_row_names")
def S_m(
    full_io_table: DataFrame,
    subsidy_row_names: Sequence[str],
    sector_column_names: Sequence[str],
) -> Series:
    """Aggregate full_io_table rows for a passed set of investment sector columns."""
    return full_io_table.loc[subsidy_row_names, sector_column_names].sum("index")


@dtype_wrapper("float64")
@infer_sector_names(sector_var="sector_row_names")
@wrap_as_series("investment_column_names")
def I_m(
    full_io_table: DataFrame,
    investment_column_names: Sequence[str],
    sector_row_names: Sequence[str],
) -> Series:
    """Aggregate full_io_table columns for a given set of investment sector column names."""
    return full_io_table.loc[sector_row_names, investment_column_names].sum("columns")


def x_i_mn_summed(X_i_m: DataFrame, technical_coefficients: DataFrame) -> DataFrame:
    """Return sum of all total demands for good $m$ in region $i$.

    Equation 1:
        $x_i^{mn} = a_i^{mn}X_i^n$

    Equation 2:
        $X_i^{(m)} + m_i^{(m)} + M_i^{(m)} = F_i^{(m)} + e_i^{(m)} + E_i^{(m)} + \\sum_n{{a_i^{mn}X_i^n}}$

    Todo:
        * Determine if adding gva here would be helpful
    """
    return X_i_m.apply(
        lambda row: (row * technical_coefficients.T).sum(),
        axis=1,
    )


def generate_e_m_dataframe(
    E_i_m: DataFrame,
    sector_names: Iterable[str],
    region_names: Iterable[str],
    national_E: Optional[Series] = None,
    initial_p: float = INITIAL_P,
    e_i_m_column_name: str = LATEX_e_i_m,
    initial_e_column_prefix: str = INITIAL_E_COLUMN_PREFIX,
) -> DataFrame:
    """Return an $e_m$ dataframe with an intial $e_i^{(m)}$ column."""
    index: MultiIndex
    if national_E:
        E_i_m = E_i_m.append(national_E)
        index = generate_i_m_index(region_names, sector_names, include_national=True)
    else:
        index = generate_i_m_index(region_names, sector_names)
    initial_e_column_name: str = initial_e_column_prefix + e_i_m_column_name
    e_m_iter_df = DataFrame(index=index, columns=[initial_e_column_name])
    e_m_iter_df[initial_e_column_name] = initial_p * E_i_m.stack().astype("float64")
    return e_m_iter_df


def calc_region_distances(
    regions_df: GeoDataFrame,
    regions: Iterable[str],
    other_regions: Optional[Iterable[str]] = None,
    national_column_name: Optional[str] = None,
    distance_CRS: str = UK_EPSG_GEO_CODE,
    origin_region_column: str = CITY_COLUMN + DISTANCE_COLUMN_SUFFIX,
    destination_region_column: str = OTHER_CITY_COLUMN + DISTANCE_COLUMN_SUFFIX,
    final_distance_column: str = DISTANCE_COLUMN,
    unit_divide_conversion: float = DISTANCE_UNIT_DIVIDE,
) -> GeoDataFrame:
    """Calculate a GeoDataFrame with a Distance column between regions in metres.

    Note: This assumes the regions_df index has origin region as row.name[0],
    and destination region as row.name[].

    Todo:
        * This should be refactored for calc_transport_table
        * national_column_name should be imported
    """
    if not other_regions:
        other_regions = regions
    # if not national_column_name:
    #     national_column_name = "UK"
    projected_regions_df = regions_df.to_crs(distance_CRS)
    region_distances: GeoDataFrame = GeoDataFrame(
        index=generate_ij_index(
            regions, other_regions, national_column_name=national_column_name
        ),
        columns=[final_distance_column],
    )
    region_distances[origin_region_column] = region_distances.apply(
        lambda row: projected_regions_df["geometry"][row.name[0]], axis=1
    )
    region_distances[destination_region_column] = region_distances.apply(
        lambda row: projected_regions_df["geometry"][row.name[1]], axis=1
    )
    region_distances[final_distance_column] = region_distances.apply(
        lambda row: row[origin_region_column].distance(row[destination_region_column])
        / unit_divide_conversion,
        axis=1,
    )
    region_distances = region_distances.drop(
        region_distances[region_distances[final_distance_column] == 0].index
    )
    return region_distances


def centroid_distance_table(
    region_df: GeoDataFrame,
) -> DataFrame:
    """Return a table of centroid distances between all regions."""
    return region_df.centroid.apply(
        lambda origin_region: region_df.centroid.distance(origin_region)
    )


def calc_transport_table(
    regions_df: GeoDataFrame,
    region_names: Optional[Iterable[str]] = None,
    distance_CRS: Optional[str] = UK_EPSG_GEO_CODE,
    distance_func: Callable[[GeoDataFrame], DataFrame] = centroid_distance_table,
    scaling_factor: float = METRES_TO_KILOMETERS,
    region_names_column: Optional[str] = None,
) -> DataFrame:
    """Return a distance matrix calculated by `distance_func`.

    Note:
        * `region_names_index_or_column_name` assumes `index` is simply
        the DataFrame index."""
    if distance_CRS:
        regions_df = regions_df.to_crs(distance_CRS)
    if region_names_column:
        regions_df.set_index(region_names_column)
    if region_names:
        regions_df[region_names]
    return distance_func(regions_df) * scaling_factor


def doubly_constrained(regions_df: DataFrame) -> DataFrame:
    pass


def region_and_sector_convergence(
    F_i_m: DataFrame,
    E_i_m: DataFrame,
    x_i_mn_summed: DataFrame,
    X_i_m: DataFrame,
    M_i_m: DataFrame,
    employment: DataFrame,
) -> tuple[Series, Series, Series]:
    """Enforce exogenous constraints through convergence by region and sector."""
    exogenous_i_m_constant_df: DataFrame = F_i_m + E_i_m + x_i_mn_summed - X_i_m - M_i_m
    exogenous_i_m_constant: Series = exogenous_i_m_constant_df.stack()

    exogenous_i_m_constant.index.set_names(["City", "Sector"], inplace=True)

    # Equation 14
    # (Rearranged equation 2)
    # m_i^{(m)} = e_i^{(m)} + F_i^{(m)} + E_i^{(m)} + \sum_n{a_i^{mn}X_i^n} - X_i^{(m)} - M_i^{(m)}
    # exogenous_i_m_constant = F_i^{(m)} + E_i^{(m)} + \sum_n{a_i^{mn}X_i^n} - X_i^{(m)} - M_i^{(m)}
    # convergence_by_region = Q_i/\sum_j{Q_j} * \sum_i{exogenous_i_m_constant_i}

    # Convergence element
    # c_1 = Q_i/\sum_j{Q_j} * \sum_i{exogenous_i_m_constant_i}
    # convergence_by_region = Q_i/\sum_j{Q_j} * \sum_i{exogenous_i_m_constant_i}
    # Worth checking summation of other employment (ie i != j)
    convergence_by_sector: Series = exogenous_i_m_constant.groupby("Sector").apply(
        lambda sector: employment[sector.name]
        * sector.sum()
        / employment[sector.name].sum()
        # groupby within.?
    )
    convergence_by_sector.index.names = ["Sector", "Area"]

    convergence_by_region: Series = convergence_by_sector.reorder_levels(
        ["Area", "Sector"]
    )
    convergence_by_region = convergence_by_region.reindex(exogenous_i_m_constant.index)
    net_constraint: Series = exogenous_i_m_constant - convergence_by_region
    # This accounts for economic activity outside the 3 regions included in the model enforcing convergence
    return exogenous_i_m_constant, convergence_by_region, net_constraint


def import_export_convergence(
    e_m_regions: DataFrame,
    y_ij_m: DataFrame,
    exogenous_i_m: Series,
    # employment: DataFrame,
    iterations: int = DEFAULT_IMPORT_EXPORT_ITERATIONS,
    e_i_m_symbol: str = LATEX_e_i_m,
    m_i_m_symbol: str = LATEX_m_i_m,
    y_ij_m_symbol: str = LATEX_y_ij_m,
) -> tuple[DataFrame, DataFrame]:
    """Iterate $i$ times of step 2 (eq 14, 15 18) of the spatial interaction model."""
    model_e_m: DataFrame = e_m_regions.copy()
    model_y_ij_m: DataFrame = y_ij_m.copy()

    for i in range(iterations):
        e_column: str = (
            f"{e_i_m_symbol} {i - 1}" if i > 0 else f"initial {e_i_m_symbol}"
        )

        # Equation 14 with exogenous_i_m_constant
        # Possibility I've messed up needing to sum the other employment (ie i != j)
        # m_i^{(m)} = e_i^{(m)} + exogenous_i_m_constant - convergence_by_region
        model_e_m[f"{m_i_m_symbol} {i}"] = model_e_m[e_column] + exogenous_i_m

        # Equation 15
        # y_{ij}^{(m)} = B_j^{(m)} Q_i^{(m)} m_j^{(m)} \exp(-\beta c_{ij})
        # Note: this groups by Other City and Sector
        model_y_ij_m[f"{y_ij_m_symbol} {i}"] = model_y_ij_m.apply(
            lambda row: row["B_j^m * Q_i^m * exp(-β c_{ij})"]
            * model_e_m[f"{m_i_m_symbol} {i}"][row.name[1]][row.name[2]],
            axis=1,
        )
        logger.info(f"Iteration {i}")
        logger.debug(model_y_ij_m[f"{y_ij_m_symbol} {i}"].head())
        logger.debug(model_y_ij_m[f"{y_ij_m_symbol} {i}"].tail())

        # Equation 18
        # e_i^{(m)} = \sum_j{y_{ij}^{(m)}}
        # Note: this section groups by City and Sector
        model_e_m[f"{e_i_m_symbol} {i}"] = (
            model_y_ij_m[f"{y_ij_m_symbol} {i}"].groupby(["City", "Sector"]).sum()
        )
    return model_e_m, model_y_ij_m


def calc_ratio(
    a: FloatOrPandasTypes, b: FloatOrSeriesType, d: FloatOrSeriesType
) -> FloatOrPandasTypes:
    """Return $(a*d)/b$; mathematically: calc $c$ from ratio $a:b = c:d$.

    Rearrange ratio:

    $a/b = c/d$

    to solve for $c$

    $c = (a*d)/b$

    Examples:
        The `type` returned should be the same as parameter `a`. Thus: if `a` is a `float`, a `float` is returned

        >>> calc_ratio(1, 5, 10)
        2.0

        similar if `a` is a `pandas` `Series` objects

        >>> a = Series([1, 4, 5])
        >>> b = Series([2, 8, 10])
        >>> d = Series([5, 7, 9])
        >>> calc_ratio(a, b, d)
        0    2.5
        1    3.5
        2    4.5
        dtype: float64

        or `a` is a `DataFrame`

        >>> a = DataFrame({ "x": a, "y": a*3 })
        >>> calc_ratio(a, b, d)
             x     y
        0  2.5   7.5
        1  3.5  10.5
        2  4.5  13.5

        the last is equivalent to

        >>> from numpy import array
        >>> array([3, 12, 15]) * array([5, 7, 9])
        array([ 15,  84, 135])
        >>> array([15, 84, 135]) / ([2, 8, 10])
        array([ 7.5, 10.5, 13.5])

    Todo:
        * Specify returned column or sequence name (**kwargs)
    """
    if isinstance(a, DataFrame):
        return a.apply((lambda column: calc_ratio(column, b, d)))
    else:
        return a * d / b


# def gdp_per_sector(
#     io_table: DataFrame,
#     intermediate_demand_row_name: str = INTERMEDIATE_COLUMN_NAME,
#     gross_value_added_row_name: str = GROSS_VALUE_ADDED_COLUMN_NAME
# ) -> Series:
#     return io_table




def regional_io_projection(
    technical_coefficients: DataFrame, regional_output: Series
) -> DataFrame:
    """Return a regional projection of from regional data.

    Todo:
        * Test an option using diagonalise
    """
    logger.warning("Using regional_io_projection, this needs testing!")
    # return technical_coefficients * diagonalise(regional_output)
    return technical_coefficients * regional_output


<<<<<<< HEAD
@dtype_wrapper("float64")
# @infer_sector_names(sector_var="sector_row_names")
@set_attrs({"name": RESIDUAL_SERIES_NAME})
def residual_X_m(
    X_m_national: Series,
    X_i_m: DataFrame,
    sector_row_names: Sequence[str] | None = None,
) -> Series:
    """Return residual sales of `X_m_national` minus sum of `X_i_m."""
    return X_m_national - X_i_m.sum(axis="rows")


# def calc_full_io_table(
#     base_io_table: DataFrame,
#     dog_leg_columns: dict[str, str] | None = None,
#     dog_leg_rows: dict[str, str] | None = None,
# ) -> DataFrame:
#     if not dog_leg_columns:
#         dog_leg_columns = {}
#     if not dog_leg_rows:
#         dog_leg_rows = {}
#     raise NotImplementedError
=======
def A_i_m_cal(
    city_distances: DataFrame,
    city_employment: DataFrame,
    city_population: Series,
    B_j_m_old=1,
    beta: float = BETA,                            
    include_national: bool = False,                            
    national_column_name: str = NATIONAL_COLUMN_NAME,                            
    national_population: Series = national_population,                            
    national_distance: float = UK_NATIONAL_DISTANCE,                           
) -> DataFrame:
    """Calculate B_j^m via the singly constrained import flow anchor (equation 16)."""
    ijm_index: MultiIndex = generate_ij_m_index(city_employment.index, 
                                               city_employment.columns, 
                                               include_national=include_national)
    A_i_m: DataFrame = DataFrame({'P_i^m': None}, index=ijm_index)
    A_i_m['Distance'] = A_i_m.apply(
        lambda row: 
            city_distances["Distance"][row.name[0]][row.name[1]] 
            if national_column_name not in row.name else national_distance,
        axis=1)
    if include_national:
        city_population=city_population.append(Series([national_population], index=[NATIONAL_COLUMN_NAME]))
    A_i_m['P_i^m'] = A_i_m.apply(
        lambda row: city_population.loc[row.name[1]],
        axis=1)
    A_i_m['c_{ij}^-β'] = A_i_m['Distance'] ** (-1*beta)
    A_i_m["P_i^m * c_{ij}^-β"] = A_i_m["P_i^m"] * A_i_m['c_{ij}^-β']
    A_i_m["P_i^m * c_{ij}^-β"] = A_i_m.groupby(['City', 'Sector'])["P_i^m * c_{ij}^-β"].transform("sum")
    A_i_m["B_j^m"]=B_j_m_old
    A_i_m["B_j^m * sum P_i^m *  c_{ij}^-β"] = A_i_m["P_i^m * c_{ij}^-β"]*A_i_m["B_j^m"]

    # Equation 16
    A_i_m["A_i^m"] = 1/A_i_m["B_j^m * sum P_i^m *  c_{ij}^-β"]
    return A_i_m

def B_j_m_cal(
    city_distances: DataFrame,
    city_employment: DataFrame,
    A_i_m_old=1,
    beta: float = BETA,                            
    include_national: bool = False,                            
    national_column_name: str = NATIONAL_COLUMN_NAME,                            
    national_employment: Series = national_employment,                            
    national_distance: float = UK_NATIONAL_DISTANCE,                           
) -> DataFrame:
    """Calculate B_j^m via the singly constrained import flow anchor (equation 16)."""
    ijm_index: MultiIndex = generate_ij_m_index(city_employment.index, 
                                               city_employment.columns, 
                                               include_national=include_national)
    B_j_m: DataFrame = DataFrame({'Q_i^m': None}, index=ijm_index)
    B_j_m['Distance'] = B_j_m.apply(
        lambda row: 
            city_distances["Distance"][row.name[0]][row.name[1]] 
            if national_column_name not in row.name else national_distance,
        axis=1)
    B_j_m['Q_i^m'] = B_j_m.apply(
        lambda row: city_employment.loc[row.name[0]][row.name[2]]
        if f'{national_column_name}' != row.name[0] 
        else national_employment[row.name[2]],
        axis=1)
    B_j_m['c_{ij}^-β'] = B_j_m['Distance'] ** (-1*beta)
    B_j_m["Q_i^m * c_{ij}^-β"] = B_j_m["Q_i^m"] * B_j_m['c_{ij}^-β']
    B_j_m["sum Q_i^m * c_{ij}^-β"] = B_j_m.groupby(['Other_City', 'Sector'])["Q_i^m * c_{ij}^-β"].transform("sum")
    B_j_m["A_i^m"]=A_i_m_old
    B_j_m["A_i^m * sum Q_i^m * c_{ij}^-β"] = B_j_m["sum Q_i^m * c_{ij}^-β"]*B_j_m["A_i^m"]


    B_j_m["B_j^m"] = 1/B_j_m["A_i^m * sum Q_i^m * c_{ij}^-β"]
    return B_j_m

def iteration_for_AiBj(
    city_distances: DataFrame,
    city_employment: DataFrame,
    city_population: Series,
    beta: float = BETA,                            
    include_national: bool = True,                            
    national_column_name: str = NATIONAL_COLUMN_NAME,                            
    national_employment: Series = national_employment,                            
    national_distance: float = UK_NATIONAL_DISTANCE,
    iteration_number: float=20
):
    A_i_m_init= A_i_m_cal(city_distances=city_distances,city_employment=city_employment,city_population=city_population,B_j_m_old=1,beta=beta,include_national=include_national)
    A_i_m_res=A_i_m_init["A_i^m"]
    B_j_m_init= B_j_m_cal(city_distances=city_distances,city_employment=city_employment,A_i_m_old=A_i_m_res,beta=beta,include_national=include_national)
    B_j_m_res=B_j_m_init["B_j^m"]

    for i in range (0,iteration_number):
        old_value=A_i_m_res*B_j_m_res
        A_i_m= A_i_m_cal(city_distances=city_distances,city_employment=city_employment,city_population=city_population,B_j_m_old=B_j_m_res,beta=beta,include_national=include_national)
        A_i_m_res=A_i_m["A_i^m"]
        B_j_m= B_j_m_cal(city_distances=city_distances,city_employment=city_employment,A_i_m_old=A_i_m_res,beta=beta,include_national=include_national)
        B_j_m_res=B_j_m["B_j^m"]
        new_value=A_i_m_res*B_j_m_res
        #print(abs(new_value-old_value).sum()/new_value.sum())
        #print(A_i_m_res[0])

    return A_i_m,B_j_m

def b_ij_m_cal(
    city_distances: DataFrame,
    city_employment: DataFrame,
    city_population: Series,
    A_i_m: DataFrame,
    B_j_m: DataFrame,
    beta: float = BETA,                            
    include_national: bool = False,                            
    national_column_name: str = NATIONAL_COLUMN_NAME,
    national_population: Series = national_population,                            
    national_employment: Series = national_employment,                            
    national_distance: float = UK_NATIONAL_DISTANCE,                           
) -> DataFrame:
    """Calculate B_j^m via the singly constrained import flow anchor (equation 16)."""
    ijm_index: MultiIndex = generate_ij_m_index(city_employment.index, 
                                               city_employment.columns, 
                                               include_national=include_national)
    b_ij_m: DataFrame = DataFrame({'P_i^m': None}, index=ijm_index)
    b_ij_m['Distance'] = b_ij_m.apply(
        lambda row: 
            city_distances["Distance"][row.name[0]][row.name[1]] 
            if national_column_name not in row.name else national_distance,
        axis=1)
    b_ij_m['c_{ij})^-β'] = b_ij_m['Distance'] ** (-1*beta)
    if include_national:
        city_population=city_population.append(Series([national_population], index=[NATIONAL_COLUMN_NAME]))
    b_ij_m['P_i^m'] = b_ij_m.apply(
        lambda row: city_population.loc[row.name[1]],
        axis=1)
    b_ij_m['Q_i^m'] = b_ij_m.apply(
        lambda row: city_employment.loc[row.name[0]][row.name[2]]
        if f'{national_column_name}' != row.name[0] 
        else national_employment[row.name[2]],
        axis=1)
    b_ij_m["A_i^m"]=A_i_m["A_i^m"]
    b_ij_m["B_j^m"]=B_j_m["B_j^m"]
    b_ij_m["init_b_ij^m"]=b_ij_m["A_i^m"]*b_ij_m["B_j^m"]*b_ij_m['Q_i^m']*b_ij_m['P_i^m']*b_ij_m['c_{ij})^-β']
    b_ij_m["sum_j b_ij^m"] = b_ij_m.groupby(['Other_City', 'Sector'])["init_b_ij^m"].transform("sum")
    b_ij_m["K"]=1/b_ij_m["sum_j b_ij^m"]
    b_ij_m["b_ij^m"]=b_ij_m["init_b_ij^m"]*b_ij_m["K"]
    return b_ij_m
>>>>>>> 50c1ce91
<|MERGE_RESOLUTION|>--- conflicted
+++ resolved
@@ -588,8 +588,6 @@
 #     return io_table
 
 
-
-
 def regional_io_projection(
     technical_coefficients: DataFrame, regional_output: Series
 ) -> DataFrame:
@@ -603,7 +601,6 @@
     return technical_coefficients * regional_output
 
 
-<<<<<<< HEAD
 @dtype_wrapper("float64")
 # @infer_sector_names(sector_var="sector_row_names")
 @set_attrs({"name": RESIDUAL_SERIES_NAME})
@@ -626,105 +623,149 @@
 #     if not dog_leg_rows:
 #         dog_leg_rows = {}
 #     raise NotImplementedError
-=======
+
+
 def A_i_m_cal(
     city_distances: DataFrame,
     city_employment: DataFrame,
     city_population: Series,
     B_j_m_old=1,
-    beta: float = BETA,                            
-    include_national: bool = False,                            
-    national_column_name: str = NATIONAL_COLUMN_NAME,                            
-    national_population: Series = national_population,                            
-    national_distance: float = UK_NATIONAL_DISTANCE,                           
+    beta: float = BETA,
+    include_national: bool = False,
+    national_column_name: str = NATIONAL_COLUMN_NAME,
+    national_population: Series = national_population,
+    national_distance: float = UK_NATIONAL_DISTANCE,
 ) -> DataFrame:
     """Calculate B_j^m via the singly constrained import flow anchor (equation 16)."""
-    ijm_index: MultiIndex = generate_ij_m_index(city_employment.index, 
-                                               city_employment.columns, 
-                                               include_national=include_national)
-    A_i_m: DataFrame = DataFrame({'P_i^m': None}, index=ijm_index)
-    A_i_m['Distance'] = A_i_m.apply(
-        lambda row: 
-            city_distances["Distance"][row.name[0]][row.name[1]] 
-            if national_column_name not in row.name else national_distance,
-        axis=1)
+    ijm_index: MultiIndex = generate_ij_m_index(
+        city_employment.index,
+        city_employment.columns,
+        include_national=include_national,
+    )
+    A_i_m: DataFrame = DataFrame({"P_i^m": None}, index=ijm_index)
+    A_i_m["Distance"] = A_i_m.apply(
+        lambda row: city_distances["Distance"][row.name[0]][row.name[1]]
+        if national_column_name not in row.name
+        else national_distance,
+        axis=1,
+    )
     if include_national:
-        city_population=city_population.append(Series([national_population], index=[NATIONAL_COLUMN_NAME]))
-    A_i_m['P_i^m'] = A_i_m.apply(
-        lambda row: city_population.loc[row.name[1]],
-        axis=1)
-    A_i_m['c_{ij}^-β'] = A_i_m['Distance'] ** (-1*beta)
-    A_i_m["P_i^m * c_{ij}^-β"] = A_i_m["P_i^m"] * A_i_m['c_{ij}^-β']
-    A_i_m["P_i^m * c_{ij}^-β"] = A_i_m.groupby(['City', 'Sector'])["P_i^m * c_{ij}^-β"].transform("sum")
-    A_i_m["B_j^m"]=B_j_m_old
-    A_i_m["B_j^m * sum P_i^m *  c_{ij}^-β"] = A_i_m["P_i^m * c_{ij}^-β"]*A_i_m["B_j^m"]
+        city_population = city_population.append(
+            Series([national_population], index=[NATIONAL_COLUMN_NAME])
+        )
+    A_i_m["P_i^m"] = A_i_m.apply(lambda row: city_population.loc[row.name[1]], axis=1)
+    A_i_m["c_{ij}^-β"] = A_i_m["Distance"] ** (-1 * beta)
+    A_i_m["P_i^m * c_{ij}^-β"] = A_i_m["P_i^m"] * A_i_m["c_{ij}^-β"]
+    A_i_m["P_i^m * c_{ij}^-β"] = A_i_m.groupby(["City", "Sector"])[
+        "P_i^m * c_{ij}^-β"
+    ].transform("sum")
+    A_i_m["B_j^m"] = B_j_m_old
+    A_i_m["B_j^m * sum P_i^m *  c_{ij}^-β"] = (
+        A_i_m["P_i^m * c_{ij}^-β"] * A_i_m["B_j^m"]
+    )
 
     # Equation 16
-    A_i_m["A_i^m"] = 1/A_i_m["B_j^m * sum P_i^m *  c_{ij}^-β"]
+    A_i_m["A_i^m"] = 1 / A_i_m["B_j^m * sum P_i^m *  c_{ij}^-β"]
     return A_i_m
+
 
 def B_j_m_cal(
     city_distances: DataFrame,
     city_employment: DataFrame,
     A_i_m_old=1,
-    beta: float = BETA,                            
-    include_national: bool = False,                            
-    national_column_name: str = NATIONAL_COLUMN_NAME,                            
-    national_employment: Series = national_employment,                            
-    national_distance: float = UK_NATIONAL_DISTANCE,                           
+    beta: float = BETA,
+    include_national: bool = False,
+    national_column_name: str = NATIONAL_COLUMN_NAME,
+    national_employment: Series = national_employment,
+    national_distance: float = UK_NATIONAL_DISTANCE,
 ) -> DataFrame:
     """Calculate B_j^m via the singly constrained import flow anchor (equation 16)."""
-    ijm_index: MultiIndex = generate_ij_m_index(city_employment.index, 
-                                               city_employment.columns, 
-                                               include_national=include_national)
-    B_j_m: DataFrame = DataFrame({'Q_i^m': None}, index=ijm_index)
-    B_j_m['Distance'] = B_j_m.apply(
-        lambda row: 
-            city_distances["Distance"][row.name[0]][row.name[1]] 
-            if national_column_name not in row.name else national_distance,
-        axis=1)
-    B_j_m['Q_i^m'] = B_j_m.apply(
+    ijm_index: MultiIndex = generate_ij_m_index(
+        city_employment.index,
+        city_employment.columns,
+        include_national=include_national,
+    )
+    B_j_m: DataFrame = DataFrame({"Q_i^m": None}, index=ijm_index)
+    B_j_m["Distance"] = B_j_m.apply(
+        lambda row: city_distances["Distance"][row.name[0]][row.name[1]]
+        if national_column_name not in row.name
+        else national_distance,
+        axis=1,
+    )
+    B_j_m["Q_i^m"] = B_j_m.apply(
         lambda row: city_employment.loc[row.name[0]][row.name[2]]
-        if f'{national_column_name}' != row.name[0] 
+        if f"{national_column_name}" != row.name[0]
         else national_employment[row.name[2]],
-        axis=1)
-    B_j_m['c_{ij}^-β'] = B_j_m['Distance'] ** (-1*beta)
-    B_j_m["Q_i^m * c_{ij}^-β"] = B_j_m["Q_i^m"] * B_j_m['c_{ij}^-β']
-    B_j_m["sum Q_i^m * c_{ij}^-β"] = B_j_m.groupby(['Other_City', 'Sector'])["Q_i^m * c_{ij}^-β"].transform("sum")
-    B_j_m["A_i^m"]=A_i_m_old
-    B_j_m["A_i^m * sum Q_i^m * c_{ij}^-β"] = B_j_m["sum Q_i^m * c_{ij}^-β"]*B_j_m["A_i^m"]
-
-
-    B_j_m["B_j^m"] = 1/B_j_m["A_i^m * sum Q_i^m * c_{ij}^-β"]
+        axis=1,
+    )
+    B_j_m["c_{ij}^-β"] = B_j_m["Distance"] ** (-1 * beta)
+    B_j_m["Q_i^m * c_{ij}^-β"] = B_j_m["Q_i^m"] * B_j_m["c_{ij}^-β"]
+    B_j_m["sum Q_i^m * c_{ij}^-β"] = B_j_m.groupby(["Other_City", "Sector"])[
+        "Q_i^m * c_{ij}^-β"
+    ].transform("sum")
+    B_j_m["A_i^m"] = A_i_m_old
+    B_j_m["A_i^m * sum Q_i^m * c_{ij}^-β"] = (
+        B_j_m["sum Q_i^m * c_{ij}^-β"] * B_j_m["A_i^m"]
+    )
+
+    B_j_m["B_j^m"] = 1 / B_j_m["A_i^m * sum Q_i^m * c_{ij}^-β"]
     return B_j_m
+
 
 def iteration_for_AiBj(
     city_distances: DataFrame,
     city_employment: DataFrame,
     city_population: Series,
-    beta: float = BETA,                            
-    include_national: bool = True,                            
-    national_column_name: str = NATIONAL_COLUMN_NAME,                            
-    national_employment: Series = national_employment,                            
+    beta: float = BETA,
+    include_national: bool = True,
+    national_column_name: str = NATIONAL_COLUMN_NAME,
+    national_employment: Series = national_employment,
     national_distance: float = UK_NATIONAL_DISTANCE,
-    iteration_number: float=20
+    iteration_number: float = 20,
 ):
-    A_i_m_init= A_i_m_cal(city_distances=city_distances,city_employment=city_employment,city_population=city_population,B_j_m_old=1,beta=beta,include_national=include_national)
-    A_i_m_res=A_i_m_init["A_i^m"]
-    B_j_m_init= B_j_m_cal(city_distances=city_distances,city_employment=city_employment,A_i_m_old=A_i_m_res,beta=beta,include_national=include_national)
-    B_j_m_res=B_j_m_init["B_j^m"]
-
-    for i in range (0,iteration_number):
-        old_value=A_i_m_res*B_j_m_res
-        A_i_m= A_i_m_cal(city_distances=city_distances,city_employment=city_employment,city_population=city_population,B_j_m_old=B_j_m_res,beta=beta,include_national=include_national)
-        A_i_m_res=A_i_m["A_i^m"]
-        B_j_m= B_j_m_cal(city_distances=city_distances,city_employment=city_employment,A_i_m_old=A_i_m_res,beta=beta,include_national=include_national)
-        B_j_m_res=B_j_m["B_j^m"]
-        new_value=A_i_m_res*B_j_m_res
-        #print(abs(new_value-old_value).sum()/new_value.sum())
-        #print(A_i_m_res[0])
-
-    return A_i_m,B_j_m
+    A_i_m_init = A_i_m_cal(
+        city_distances=city_distances,
+        city_employment=city_employment,
+        city_population=city_population,
+        B_j_m_old=1,
+        beta=beta,
+        include_national=include_national,
+    )
+    A_i_m_res = A_i_m_init["A_i^m"]
+    B_j_m_init = B_j_m_cal(
+        city_distances=city_distances,
+        city_employment=city_employment,
+        A_i_m_old=A_i_m_res,
+        beta=beta,
+        include_national=include_national,
+    )
+    B_j_m_res = B_j_m_init["B_j^m"]
+
+    for i in range(0, iteration_number):
+        old_value = A_i_m_res * B_j_m_res
+        A_i_m = A_i_m_cal(
+            city_distances=city_distances,
+            city_employment=city_employment,
+            city_population=city_population,
+            B_j_m_old=B_j_m_res,
+            beta=beta,
+            include_national=include_national,
+        )
+        A_i_m_res = A_i_m["A_i^m"]
+        B_j_m = B_j_m_cal(
+            city_distances=city_distances,
+            city_employment=city_employment,
+            A_i_m_old=A_i_m_res,
+            beta=beta,
+            include_national=include_national,
+        )
+        B_j_m_res = B_j_m["B_j^m"]
+        new_value = A_i_m_res * B_j_m_res
+        # print(abs(new_value-old_value).sum()/new_value.sum())
+        # print(A_i_m_res[0])
+
+    return A_i_m, B_j_m
+
 
 def b_ij_m_cal(
     city_distances: DataFrame,
@@ -732,39 +773,50 @@
     city_population: Series,
     A_i_m: DataFrame,
     B_j_m: DataFrame,
-    beta: float = BETA,                            
-    include_national: bool = False,                            
+    beta: float = BETA,
+    include_national: bool = False,
     national_column_name: str = NATIONAL_COLUMN_NAME,
-    national_population: Series = national_population,                            
-    national_employment: Series = national_employment,                            
-    national_distance: float = UK_NATIONAL_DISTANCE,                           
+    national_population: Series = national_population,
+    national_employment: Series = national_employment,
+    national_distance: float = UK_NATIONAL_DISTANCE,
 ) -> DataFrame:
     """Calculate B_j^m via the singly constrained import flow anchor (equation 16)."""
-    ijm_index: MultiIndex = generate_ij_m_index(city_employment.index, 
-                                               city_employment.columns, 
-                                               include_national=include_national)
-    b_ij_m: DataFrame = DataFrame({'P_i^m': None}, index=ijm_index)
-    b_ij_m['Distance'] = b_ij_m.apply(
-        lambda row: 
-            city_distances["Distance"][row.name[0]][row.name[1]] 
-            if national_column_name not in row.name else national_distance,
-        axis=1)
-    b_ij_m['c_{ij})^-β'] = b_ij_m['Distance'] ** (-1*beta)
+    ijm_index: MultiIndex = generate_ij_m_index(
+        city_employment.index,
+        city_employment.columns,
+        include_national=include_national,
+    )
+    b_ij_m: DataFrame = DataFrame({"P_i^m": None}, index=ijm_index)
+    b_ij_m["Distance"] = b_ij_m.apply(
+        lambda row: city_distances["Distance"][row.name[0]][row.name[1]]
+        if national_column_name not in row.name
+        else national_distance,
+        axis=1,
+    )
+    b_ij_m["c_{ij})^-β"] = b_ij_m["Distance"] ** (-1 * beta)
     if include_national:
-        city_population=city_population.append(Series([national_population], index=[NATIONAL_COLUMN_NAME]))
-    b_ij_m['P_i^m'] = b_ij_m.apply(
-        lambda row: city_population.loc[row.name[1]],
-        axis=1)
-    b_ij_m['Q_i^m'] = b_ij_m.apply(
+        city_population = city_population.append(
+            Series([national_population], index=[NATIONAL_COLUMN_NAME])
+        )
+    b_ij_m["P_i^m"] = b_ij_m.apply(lambda row: city_population.loc[row.name[1]], axis=1)
+    b_ij_m["Q_i^m"] = b_ij_m.apply(
         lambda row: city_employment.loc[row.name[0]][row.name[2]]
-        if f'{national_column_name}' != row.name[0] 
+        if f"{national_column_name}" != row.name[0]
         else national_employment[row.name[2]],
-        axis=1)
-    b_ij_m["A_i^m"]=A_i_m["A_i^m"]
-    b_ij_m["B_j^m"]=B_j_m["B_j^m"]
-    b_ij_m["init_b_ij^m"]=b_ij_m["A_i^m"]*b_ij_m["B_j^m"]*b_ij_m['Q_i^m']*b_ij_m['P_i^m']*b_ij_m['c_{ij})^-β']
-    b_ij_m["sum_j b_ij^m"] = b_ij_m.groupby(['Other_City', 'Sector'])["init_b_ij^m"].transform("sum")
-    b_ij_m["K"]=1/b_ij_m["sum_j b_ij^m"]
-    b_ij_m["b_ij^m"]=b_ij_m["init_b_ij^m"]*b_ij_m["K"]
-    return b_ij_m
->>>>>>> 50c1ce91
+        axis=1,
+    )
+    b_ij_m["A_i^m"] = A_i_m["A_i^m"]
+    b_ij_m["B_j^m"] = B_j_m["B_j^m"]
+    b_ij_m["init_b_ij^m"] = (
+        b_ij_m["A_i^m"]
+        * b_ij_m["B_j^m"]
+        * b_ij_m["Q_i^m"]
+        * b_ij_m["P_i^m"]
+        * b_ij_m["c_{ij})^-β"]
+    )
+    b_ij_m["sum_j b_ij^m"] = b_ij_m.groupby(["Other_City", "Sector"])[
+        "init_b_ij^m"
+    ].transform("sum")
+    b_ij_m["K"] = 1 / b_ij_m["sum_j b_ij^m"]
+    b_ij_m["b_ij^m"] = b_ij_m["init_b_ij^m"] * b_ij_m["K"]
+    return b_ij_m