#!/usr/bin/env python
# -*- coding: utf-8 -*-

from collections import UserDict
from dataclasses import dataclass, field
<<<<<<< HEAD
from logging import getLogger
from typing import Any, Callable, Generator, Sequence
=======
from typing import Any, Callable, Final, Generator, Sequence
>>>>>>> d99a530b

from geopandas import GeoDataFrame
from numpy import exp
from pandas import DataFrame, MultiIndex, Series

from .calc import CITY_POPULATION_COLUMN_NAME, DISTANCE_COLUMN
from .sources import MetaData
from .utils import DateType, generate_ij_m_index
<<<<<<< HEAD
=======

# from .uk.utils import UK_NATIONAL_COLUMN_NAME
>>>>>>> d99a530b

# from .uk.utils import UK_NATIONAL_COLUMN_NAME

logger = getLogger(__name__)


@dataclass(repr=False)
class Region:
    name: str
    code: str | None
    geography_type: str | None
    alternate_names: dict[str, str] = field(default_factory=dict)
    date: DateType | int | None = None
    flags: dict[str, bool | str | int] = field(default_factory=dict)

    def __str__(self) -> str:
        return f"{self.geography_type} {self.name}"

    def __repr__(self) -> str:
        """Return a str indicated class type and number of sectors.

        Todo:
            * Apply __repr__ format coherence across classes
        """
        repr: str = f"{self.__class__.__name__}("
        repr += f"name={self.name}, "
        repr += f"date={self.date}, "
        repr += f"code={self.code}, "

        repr += f"geography_type={self.geography_type})"
        return repr

    @property
    def alternate_name_types(self) -> tuple[str, ...]:
        return tuple(self.alternate_name_types.keys())

    @property
    def alternate_names_count(self) -> int:
        return len(self.alternate_name_types)


RegionsManagerType = UserDict[str, Region]


class NullCodeException(Exception):
    pass


class RegionsManagerMixin:

    """Base mixin methods for RegionsManager inheritance."""

    meta_data: MetaData | None
    region_name: str | None

    def __init__(
        self, meta_data: MetaData | None = None, region_name: str | None = None
    ) -> None:
        super().__init__()
        self.meta_data = meta_data
        self.region_name = region_name

    def __str__(self) -> str:
        return f"{len(self)} {self.region_name} region data from {self.meta_data}"

    def __repr__(self) -> str:
        """Return a str indicated class type and number of sectors.

        Todo:
            * Apply __repr__ format coherence across classes
        """
        repr: str = f"{self.__class__.__name__}("
        repr += f"count={self.names_count}, "
        repr += f"codes_count={self.codes_count})"
        return repr

    def names_generator(self) -> Generator[str, None, None]:
        for region_name in self:
            if not region_name:
                raise ValueError(f"Invalid `region_name` for {self[region_name]}")
            yield region_name

    def codes_generator(self) -> Generator[str, None, None]:
        for region_details in self.values():
            if isinstance(region_details.code, str):
                yield region_details.code
            else:
                raise NullCodeException(f"{self} has no code set.")

    @property
    def names(self) -> tuple[str, ...]:
        return tuple(self.names_generator())

    @property
    def names_count(self) -> int:
        return len(self.names)

    @property
    def codes(self) -> tuple[str, ...]:
        return tuple(self.codes_generator())

    @property
    def codes_count(self) -> int:
        return len(self.codes)


class RegionsManager(RegionsManagerMixin, RegionsManagerType):

    """Class for managing and indexing Regions."""

    pass

    # def codes_generator(self) -> Generator[str, None, None]:
    #     for region_name in self:
    #         if not region_name:
    #             raise ValueError(f"Invalid `code` self[region_namefor {self[]}")
    #         yield region_name

    # @property
    # def valid_names_iter(self) -> Generator[str, None, None]:
    #     """Return all names that are not empty `str`s."""
    #     for name in self.names:
    #         if name:  #
    #             yield name

    # @property
    # def valid_names(self) -> tuple[str, ...]:
    #     return tuple(self.valid_names_iter)

    # @property
    # def codes(self) -> Generator[str, None, None]:
    #     for region_details in self.values():
    #         if isinstance(region_details.code, str):
    #             yield region_details.code
    #         else:
    #             raise NullCodeException(f"{self} has no code set.")


GenericRegionsManager = RegionsManagerType | UserDict[str, Any]


class MissingAttributeColumnException(Exception):
    pass


def sum_for_regions_by_attr(
    df: DataFrame,
    region_names: Sequence[str],
    column_names: Sequence[str | int],
    regions: GenericRegionsManager,
    attr: str,
    set_index_to_column: str | None = None,
    ignore_key_errors: bool = False,
    strict_set_index_to_column: bool = False,
) -> Generator[dict[str, float | Series], None, None]:
    """Sum columns for passed pua_names from df.

    Todo:
        * Basic unit tests
        * Potentially generalise for different number of sum calls.
    """
    try:
        assert hasattr(regions[region_names[0]], attr)
    except AssertionError:
        raise MissingAttributeColumnException(
            f"{region_names[0]} is not available for {attr} in passed regions"
        )
    if set_index_to_column:
        if df.index.name == set_index_to_column:
            if set_index_to_column in df.columns:
                assert df[set_index_to_column] == df.index
            else:
                if strict_set_index_to_column:
                    raise ValueError(
                        f"`set_index_to_column`: '{set_index_to_column}' "
                        f"only matches `df.index.name` and "
                        f"`strict_set_index_to_column` is '{strict_set_index_to_column}'."
                    )
                else:
                    logger.warning(
                        f"`set_index_to_column`: '{set_index_to_column}' "
                        "only matches `df.index.name`, assuming correct."
                    )
        else:
            df.set_index(set_index_to_column, inplace=True)
    for region in region_names:
        try:
            indexes: list[str] = list(getattr(regions[region], attr))
            yield region, df.loc[indexes, column_names].sum().sum()  # .sum()
        except KeyError as err:
            if ignore_key_errors:
                logger.error(f"Raised by {region}: {err}")
            else:
                raise err
        # Below is added to manage slightly different structures from OECD data
        # else:
        #     indexes: list[str] = list(getattr(regions[region], attr))
        #     try:
        #         yield region, df.loc[indexes][column_names].sum().sum()  # .sum()
        #     except KeyError as err:
        #         if ignore_key_errors:
        #             logger.error(f"Raised by {region}: {err}")
        #         else:
        #             raise err

    # return {
    #     region: df.loc[getattr(regions[region], attr), column_names]
    #     .sum()
    #     .sum()  # .sum()
    #     for region in region_names
    # }


@dataclass
class SpatialInteractionBaseClass:
    # beta: float
    distances: GeoDataFrame
    employment: DataFrame
    national_column_name: str
    employment_column_name: str = CITY_POPULATION_COLUMN_NAME
    distance_column_name: str = DISTANCE_COLUMN
    national_term: bool = True

    _gen_ij_m_func: Callable[..., MultiIndex] = generate_ij_m_index

    @property
    def y_ij_m(self) -> DataFrame:
        """Placeholder for initial conditions for model y_ij_m DataFrame."""
        raise NotImplementedError("This is not implemented in the BaseClass")

    @property
    def ij_m_index(self) -> MultiIndex:
        """Return region x other region x sector MultiIndex."""
        return self._gen_ij_m_func(
            self.employment.index,
            self.employment.columns,
            national_column_name=self.national_column_name,
        )

    def _func_by_index(self, func):
        return [
            func(region, other_region, sector)
            for region, other_region, sector in self.ij_m_index
        ]

    def _Q_i_m_func(self, region, other_region, sector) -> float:
        return self.employment.loc[region][sector]

    def _distance_func(self, region, other_region, sector) -> float:
        return self.distances[self.distance_column_name][region][other_region]

    @property
    def Q_i_m_list(self) -> list[float]:
        return self._func_by_index(self._Q_i_m_func)

    @property
    def distance_list(self) -> list[float]:
        return self._func_by_index(self._distance_func)

    def distance_and_Q(self) -> DataFrame:
        """Return basic DataFrame with Distance and Q_i^m columns."""
        return DataFrame(
            {
                self.employment_column_name: self.Q_i_m_list,
                self.distance_column_name: self.distance_list,
            },
            index=self.ij_m_index,
        )


@dataclass
class AttractionConstrained(SpatialInteractionBaseClass):
    beta: float = 0.0002
    constrained_column_name: str = "B_j^m * Q_i^m * exp(-β c_{ij})"

    def __repr__(self) -> str:
        """Return base config of model."""
        return f"Singly constrained attraction β = {self.beta}"

    def __post_init__(self) -> None:
        """Calculate core singly constrained spatial components."""
        self.B_j_m = self.distance_and_Q()
        self.B_j_m["-β c_{ij}"] = -1 * self.B_j_m[self.distance_column_name] * self.beta
        self.B_j_m["exp(-β c_{ij})"] = self.B_j_m["-β c_{ij}"].apply(lambda x: exp(x))
        self.B_j_m["Q_i^m * exp(-β c_{ij})"] = (
            self.B_j_m[self.employment_column_name] * self.B_j_m["exp(-β c_{ij})"]
        )
        self.B_j_m["sum Q_i^m * exp(-β c_{ij})"] = self.B_j_m.groupby(
            ["Other_City", "Sector"]
        )["Q_i^m * exp(-β c_{ij})"].transform("sum")

        # Equation 16
        self.B_j_m["B_j^m"] = 1 / self.B_j_m["sum Q_i^m * exp(-β c_{ij})"]

    @property
    def y_ij_m(self) -> DataFrame:
        """A dataframe initial conditions for model y_ij_m DataFrame."""
        return DataFrame(
            data={
                self.employment_column_name: self.B_j_m[self.employment_column_name],
                "B_j^m": self.B_j_m["B_j^m"],
                "exp(-β c_{ij})": self.B_j_m["exp(-β c_{ij})"],
                self.constrained_column_name: (
                    self.B_j_m["B_j^m"] * self.B_j_m["Q_i^m * exp(-β c_{ij})"]
                ),
            }
        )


@dataclass
class DoublyConstrained(SpatialInteractionBaseClass):
    beta: float = 0.0002
    constrained_column_name: str = "B_j^m * Q_i^m * exp(-β c_{ij})"

    def __repr__(self) -> str:
        """Return base config of model."""
        return f"Singly constrained attraction β = {self.beta}"

    def __post_init__(self) -> None:
        """Calculate core singly constrained spatial components."""
        self.b_ij_m = self.distance_and_Q()
        self.b_ij_m["-β c_{ij}"] = (
            -1 * self.b_ij_m[self.distance_column_name] * self.beta
        )
        self.b_ij_m["exp(-β c_{ij})"] = self.b_ij_m["-β c_{ij}"].apply(lambda x: exp(x))

    def doubly_constrained(self) -> DataFrame:
        pass


# def NullRawRegionError(BaseException):
#     pass


# def RawRegionTypeError(NotImplementedError):
#     pass<|MERGE_RESOLUTION|>--- conflicted
+++ resolved
@@ -3,12 +3,8 @@
 
 from collections import UserDict
 from dataclasses import dataclass, field
-<<<<<<< HEAD
 from logging import getLogger
 from typing import Any, Callable, Generator, Sequence
-=======
-from typing import Any, Callable, Final, Generator, Sequence
->>>>>>> d99a530b
 
 from geopandas import GeoDataFrame
 from numpy import exp
@@ -17,11 +13,8 @@
 from .calc import CITY_POPULATION_COLUMN_NAME, DISTANCE_COLUMN
 from .sources import MetaData
 from .utils import DateType, generate_ij_m_index
-<<<<<<< HEAD
-=======
 
 # from .uk.utils import UK_NATIONAL_COLUMN_NAME
->>>>>>> d99a530b
 
 # from .uk.utils import UK_NATIONAL_COLUMN_NAME
 
