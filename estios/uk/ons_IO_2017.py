#!/usr/bin/env python
# -*- coding: utf-8 -*-

from os import PathLike
from pathlib import Path
from typing import Final, Union

from pandas import DataFrame

from ..input_output_tables import SECTOR_DESC_COLUMN_NAME

# from ..input_output_tables import IO_TABLE_NAME
from ..sources import MetaData, OpenGovernmentLicense, pandas_from_path_or_package

# Input-Output Tables sourced from
#  https://www.ons.gov.uk/economy/nationalaccounts/supplyandusetables/datasets/inputoutputsupplyandusetables
#  https://www.ons.gov.uk/economy/nationalaccounts/supplyandusetables/datasets/ukinputoutputanalyticaltablesdetailed
#  https://www.ons.gov.uk/file?uri=/economy/nationalaccounts/supplyandusetables/datasets/ukinputoutputanalyticaltablesdetailed/2017/nasu1719pr.xlsx

# Input-Ouput Table excel data file and configuration
# UK_GOV_INVESTMENT_COLUMN_NAMES: Final[tuple[str, ...]] = ('P51G', 'P52', 'P53')
UK_GOV_INVESTMENT_COLUMN_NAMES: Final[tuple[str, ...]] = (
    "Gross fixed capital formation",
    "changes in inventories",
    "Acquisitions less disposals of valuables",
)

CPA_COLUMN_NAME: Final[str] = "CPA"

EXCEL_FILE_NAME: Final[PathLike] = Path("nasu1719pr.xlsx")
FIRST_CODE_ROW: Final[int] = 1
USECOLS: Final[str] = "A:DO"
SKIPROWS: Final[list[int]] = [0, 1, 2, 5]  # Skips Rows 3 and 4
INDEX_COL: Final[int] = 1  # Sets index to what was the 4th (now 2nd) row
HEADER: Final[Union[int, list[int], None]] = None
# from ..input_output_tables import IO_TABLE_NAME (same as IOT)
SHEET_NAME: Final[str] = "IOT"

READ_IO_TABLE_KWARGS = dict(
    usecols=USECOLS,
    skiprows=SKIPROWS,
    index_col=INDEX_COL,
    header=None,
    sheet_name=SHEET_NAME,
)
ONS_2017_IO_TABLE_SCALING: Final[float] = 10000000.0

ONS_IO_TABLE_2017_METADATA = MetaData(
    name="ONS UK Input-Output Analytical Tables",
    path=EXCEL_FILE_NAME,
    url=(
        "https://www.ons.gov.uk/file?uri=/economy/"
        "nationalaccounts/supplyandusetables/datasets/"
        "ukinputoutputanalyticaltablesdetailed/2018/nasu1719pr.xlsx"
    ),
    year=2017,
    info_url="https://www.ons.gov.uk/economy/nationalaccounts/supplyandusetables/datasets/ukinputoutputanalyticaltablesdetailed",
    authors="Office of National Statistics",
    cite_as="Office for National Statistics – UK input-output analytical tables - product by product, UK: July to September 2017",
<<<<<<< HEAD
    auto_download=True,
=======
    auto_download=False,
>>>>>>> d99a530b
    license=OpenGovernmentLicense,
    _package_data=True,
    # _save_func=download_and_extract_zip_file,  # type: ignore
    # _save_kwargs=dict(zip_file_path=ONS_UK_2018_FILE_NAME),
    _reader_func=pandas_from_path_or_package,
    _reader_kwargs=READ_IO_TABLE_KWARGS,
)


def arrange_cpa_io_table(
    io_table: DataFrame,
    cpa_column_name: str = CPA_COLUMN_NAME,
    sector_desc_column_name: str = SECTOR_DESC_COLUMN_NAME,
    # imports_column_name: str = IMPORTS_COLUMN_NAME,
    # net_subsidies_column_name: str = NET_SUBSIDIES_COLUMN_NAME,
    # intermediate_column_name: str = INTERMEDIATE_COLUMN_NAME,
) -> DataFrame:
    """Standardise CPA indexes and columns."""
    io_table.loc[sector_desc_column_name][0] = cpa_column_name
    io_table.loc[cpa_column_name][0] = cpa_column_name
    io_table.columns = io_table.loc[sector_desc_column_name]
    io_table.index = io_table.loc[cpa_column_name, :]
    io_table.drop(sector_desc_column_name, inplace=True)
    io_table.columns = io_table.loc[:, cpa_column_name]

    # io_table.loc["Use of imported products, cif"][cpa_column_name] = imports_column_name
    # io_table.loc["Taxes less subsidies on products"][
    #     cpa_column_name
    # ] = net_subsidies_column_name
    # io_table.loc["Total intermediate/final use at purchaser's prices"][
    #     cpa_column_name
    # ] = intermediate_column_name
    assert False
    return io_table


# Census export Nomis city and sector employment data

# CITY_SECTOR_EMPLOYMENT_CSV_FILE_NAME: Final[Path] = Path(
#     "nomis-city-employment-2017.csv"
# )
# CITY_SECTOR_SKIPROWS: Final[int] = 7
# CITY_SECTOR_SKIPFOOTER: Final[int] = 8
# CITY_SECTOR_USECOLS: Final[Callable[[str], bool]] = lambda x: "Unnamed" not in x
# CITY_SECTOR_INDEX_COLUMN: Final[int] = 0<|MERGE_RESOLUTION|>--- conflicted
+++ resolved
@@ -57,11 +57,8 @@
     info_url="https://www.ons.gov.uk/economy/nationalaccounts/supplyandusetables/datasets/ukinputoutputanalyticaltablesdetailed",
     authors="Office of National Statistics",
     cite_as="Office for National Statistics – UK input-output analytical tables - product by product, UK: July to September 2017",
-<<<<<<< HEAD
     auto_download=True,
-=======
-    auto_download=False,
->>>>>>> d99a530b
+    # auto_download=False,
     license=OpenGovernmentLicense,
     _package_data=True,
     # _save_func=download_and_extract_zip_file,  # type: ignore
