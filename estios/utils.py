#!/usr/bin/env python
# -*- coding: utf-8 -*-

from collections import Counter, OrderedDict
from dataclasses import Field, field, fields
from datetime import date, datetime
from functools import wraps
from itertools import zip_longest
from logging import getLogger
from operator import attrgetter
from typing import (
    Any,
    Callable,
    Collection,
    Final,
    Generator,
    Hashable,
    Iterable,
    Optional,
    Sequence,
    Type,
    TypeAlias,
    Union,
)

# from networkx import DiGraph
from numpy import log
from pandas import DataFrame, MultiIndex, Series

# from .uk.employment import CITY_SECTOR_REGION_PREFIX

logger = getLogger(__name__)

DateType: TypeAlias = date
YearType: TypeAlias = int
RegionName: TypeAlias = str
SectorName: TypeAlias = str

RegionNamesListType = Union[list[RegionName], Collection[RegionName]]
SectorNamesListType = Union[list[SectorName], Collection[SectorName]]

RegionConfigType = Union[
    Sequence[RegionName], dict[RegionName, str], dict[RegionName, Sequence[str]]
]
SectorConfigType = Union[
    Sequence[SectorName], dict[SectorName, str], dict[SectorName, Sequence[str]]
]
AggregatedSectorDictType = dict[str, Sequence[str]]
AnnualConfigType = Union[Sequence[int], dict[int, dict], OrderedDict[int, dict]]
InputOutputConfigType = OrderedDict[DateType, Any]
DateConfigType = Union[
    Sequence[date], dict[DateType, dict], OrderedDict[DateType, dict]
]

logger.warning(f"`InputOutputConfigType` and `DateConfigType` refactor needed")

REGION_COLUMN_NAME: Final[str] = "Region"
<<<<<<< HEAD
AREA_LABEL: Final[str] = "Area"
=======
>>>>>>> d99a530b

CITY_COLUMN: Final[str] = "City"
OTHER_CITY_COLUMN: Final[str] = "Other_City"
SECTOR_COLUMN_NAME: Final[str] = "Sector"

FINAL_Y_IJ_M_COLUMN_NAME: Final[str] = "y_ij_m"

# high-level SNA/ISIC aggregation A*10/11
# See https://ec.europa.eu/eurostat/documents/1965800/1978839/NACEREV.2INTRODUCTORYGUIDELINESEN.pdf/f48c8a50-feb1-4227-8fe0-935b58a0a332

SECTOR_10_CODE_DICT: Final[AggregatedSectorDictType] = {
    "Agriculture": ["A"],
    "Production": ["B", "C", "D", "E"],
    "Construction": ["F"],
    "Distribution, transport, hotels and restaurants": ["G", "H", "I"],
    "Information and communication": ["J"],
    "Financial and insurance": ["K"],
    "Real estate": ["L"],
    "Professional and support activities": ["M", "N"],
    "Government, health & education": ["O", "P", "Q"],
    "Other services": ["R", "S", "T"],
}


def name_converter(names: Sequence[str], name_mapper: dict[str, str]) -> list[str]:
    """Return region names with any conversions specified in name_mapper"""
    return [name if not name in name_mapper else name_mapper[name] for name in names]


def invert_dict(d: dict) -> dict:
    """Attempt to have dict values point to keys assuming unique mapping."""
    logger.warning(f"Inverting a dict assuming uniqueness of keys and values")
    return {v: k for k, v in d.items()}


def generate_i_m_index(
    i_column: Iterable[str],
    m_column: Iterable[str],
    national_column_name: str | None = None,
    include_national: bool = False,
    i_column_name: str = CITY_COLUMN,
    m_column_name: str = SECTOR_COLUMN_NAME,
) -> MultiIndex:
    """Return an IM index, conditionally adding `national_column_name` as a region.

    Todo:
        * This should be refactored along with calc_region_distances.
    """
    if include_national:
        assert national_column_name
        i_column = list(i_column) + [national_column_name]
    index_tuples: list = [(i, m) for i in i_column for m in m_column]
    return MultiIndex.from_tuples(index_tuples, names=(i_column_name, m_column_name))


def generate_ij_index(
    regions: Iterable[str],
    other_regions: Iterable[str],
    m_column_name: str = OTHER_CITY_COLUMN,
    **kwargs,
) -> MultiIndex:
    """Wrappy around generate_i_m_index with other_regions instead of sectors."""
    return generate_i_m_index(
        regions, other_regions, m_column_name=m_column_name, **kwargs
    )


def generate_ij_m_index(
    regions: Iterable[str],
    sectors: Iterable[str],
    national_column_name: str,
    include_national: bool = False,
    region_name: str = CITY_COLUMN,
    alter_prefix: str = "Other_",
) -> MultiIndex:
    """Return an IJM index, conditionally adding `national_column_name` as a region."""
    if include_national:
        regions = list(regions) + [national_column_name]
    index_tuples: list[tuple[str, str, str]] = [
        (i, j, m) for i in regions for j in regions for m in sectors if i != j
    ]
    return MultiIndex.from_tuples(
        index_tuples,
        names=(region_name, alter_prefix + region_name, SECTOR_COLUMN_NAME),
    )


def filter_y_ij_m_by_city_sector(
    y_ij_m_results: DataFrame,
    city: str,
    sector: str,
    city_column_name: str = CITY_COLUMN,
    sector_column_name: str = SECTOR_COLUMN_NAME,
    column_index: Union[str, int] = -1,  # Default is last column/iteration
    final_column_name: str = FINAL_Y_IJ_M_COLUMN_NAME,
) -> Series:
    return (
        y_ij_m_results.query(
            f"{city_column_name} == @city & {sector_column_name} == @sector"
        )
        .iloc[:, column_index]
        .rename(final_column_name)
    )


# def filter_by_city_sector(
#     data: Union[DataFrame, Series],
#     city: str,
#     sector: str,
#     city_column_name: str,
#     sector_column_name: str,
# ) -> Union[DataFrame, Series]:
#     return y_ij_m_results.query("City == @city & Sector == @sector")


def column_to_series(
    df: DataFrame,
    column: Union[str, int],
    new_series_name: Optional[str] = None,
) -> Series:
    """Return column from passed df as Series with an optional specified nme."""
    if isinstance(column, str):
        return df[column].rename(new_series_name)
    else:
        return df.iloc[column].rename(new_series_name)


def log_x_or_return_zero(x: float) -> Optional[float]:
    if x < 0:
        logger.error(f"Cannot log {x} < 0")
        return None
    return log(x) if log(x) > 0 else 0.0


def enforce_start_str(string: str, prefix: str, on: bool) -> str:
    """Ensure a string's prefix characters of a string are there or removed."""
    if on:
        logger.debug(f"Ensuring {string} starts with {prefix}")
        return string if string.startswith(prefix) else prefix + string
    else:
        logger.debug(f"Ensuring {string} doesn't start with {prefix}")
        return string.removeprefix(prefix)


def enforce_end_str(string: str, suffix: str, on: bool) -> str:
    """Ensure a string's suffix characters are there or removed."""
    if on:
        logger.debug(f"Ensuring {string} ends with {suffix}")
        return string if string.endswith(suffix) else string + suffix
    else:
        logger.debug(f"Ensuring {string} doesn't end with {suffix}")
        return string.removesuffix(suffix)


def enforce_date_format(cell: str) -> str:
    """Set convert date strings for consistent formatting."""
    if cell.endswith("00:00"):
        return cell.split()[0]
    else:
        cell = cell.strip()
        if cell.endswith(")"):
            # Remove flags of the form " (r)" or " (p)" and " 4 (p)"
            cell = " ".join(cell.split()[:2])
        return str(datetime.strptime(cell, "%b %y")).split()[0]


def filter_by_region_name_and_type(
    df: DataFrame,
    regions: Iterable[str],
    region_type_prefix: str,
) -> DataFrame:
    """Filter a DataFrame with region indicies to specific regions."""
    df_filtered: DataFrame = df.loc[[region_type_prefix + place for place in regions]]
    return df_filtered.rename(lambda row: row.split(":")[1])


def aggregate_rows(
    pre_agg_data: DataFrame | Series,
    trim_column_names: bool = False,
    sector_dict: AggregatedSectorDictType = SECTOR_10_CODE_DICT,
) -> DataFrame | Series:
    """Aggregate DataFrame rows to reflect aggregated sectors."""

    if isinstance(pre_agg_data, DataFrame):
        if pre_agg_data.columns.to_list() == list(sector_dict.keys()):
            logger.warning(
                f"aggregate_rows called on DataFrame with columns already aggregated"
            )
            return pre_agg_data
    else:
        assert isinstance(pre_agg_data, Series)
        if pre_agg_data.index.to_list() == list(sector_dict.keys()):
            logger.warning(
                f"aggregate_rows called on Series with index equal to sector_dict"
            )
            return pre_agg_data

            # if
            # self._aggregated_national_employment: DataFrame = aggregate_rows(
            #     self.national_employment,
            #     sector_dict=self.sector_aggregation,
            # )
            # self.national_employment = (
            #     self._aggregated_national_employment.loc[str(self.employment_date)]
            #     * self.national_employment_scale
            # )
            # logger.warning(f"Aggregating national employment by {len(self.sector_aggregation)} groups")
    if trim_column_names and isinstance(pre_agg_data, DataFrame):
        pre_agg_data.rename(
            columns={column: column[0] for column in pre_agg_data.columns}, inplace=True
        )
    aggregated_data: Series | DataFrame = type(pre_agg_data)()
    for sector, letters in sector_dict.items():
        if len(letters) > 1 or isinstance(pre_agg_data, Series):
            if isinstance(pre_agg_data, DataFrame):
                aggregated_data[sector] = pre_agg_data[letters].sum(axis=1)
            else:
                aggregated_data[sector] = pre_agg_data[letters].sum()
        else:  # Prevent extra summming when aggregating DataFrames
            aggregated_data[sector] = pre_agg_data[letters]
    return aggregated_data


def trim_year_range_generator(
    years: Iterable[Union[str, int]], first_year: int, last_year: int
) -> Generator[int, None, None]:
    for year in years:
        if first_year <= int(year) <= last_year:
            yield int(year)


def iter_ints_to_list_strs(labels: Iterable[Union[str, int]]) -> list[str]:
    return [str(label) for label in labels]


def collect_dupes(sequence: Iterable) -> dict[Any, int]:
    return {key: count for key, count in Counter(sequence).items() if count > 1}


def str_keys_of_dict(dict_to_stringify) -> dict[str, Any]:
    return {str(key): val for key, val in dict_to_stringify.items()}


def iter_attr_by_key(
    iter_instance: Sequence,
    val_attr_name: str,
    key_attr_name: str = "date",
    iter_attr_name: str = "dates",
) -> Generator[tuple[DateType, Any], None, None]:
    """Wrappy to manage retuing Generator dict attributes over time series."""
    if not hasattr(iter_instance, iter_attr_name):
        raise AttributeError(f"{iter_instance} must have a {iter_attr_name} attribute.")
    try:
        for model in iter_instance:
            yield getattr(model, key_attr_name), getattr(model, val_attr_name)
    except AttributeError:
        raise AttributeError(
            f"Failure iterating over {key_attr_name} from {iter_instance} for {val_attr_name}"
        )


def tuples_to_ordered_dict(tuple_iter: Iterable[tuple[Hashable, Any]]) -> OrderedDict:
    return OrderedDict([(key, val) for key, val in tuple_iter])


def filled_or_empty_dict(indexable: dict, key: str) -> dict[str, str]:
    return indexable[key] if key in indexable else {}


def sum_by_rows_cols(
    df: DataFrame, rows: int | str, columns: str | list[str] | list[int]
) -> float:
    """Return sum of DataFrame df grouped by passed indexs and columns.

    Todo:
        * Check if the index parameter should be a str or should use iloc.
    """
    return df.loc[rows, columns].sum()


def ordered_iter_overlaps(
    iter_a: Iterable, iter_b: Iterable
) -> Generator[Any, None, None]:
    return (x for x, y in zip(iter_a, iter_b) if x == y)


def filter_df_by_strs_or_sequences(
    rows: str | Sequence[str], columns: str | Sequence[str], df: DataFrame
) -> Sequence:
    if isinstance(rows, str):
        rows = [rows]
    if isinstance(columns, str):
        columns = [columns]
    return df.loc[rows, columns]


def ensure_type(
    var: Any,
    types_to_ensure: Type,
    type_ensurer: Callable[[Any], Type],
) -> Any:
    """Wrap var in type_ensured if var is a str."""
    if not isinstance(var, types_to_ensure):
        return type_ensurer(var)
    else:
        return var


def ensure_series(
    var: str | Sequence[Any] | Series | DataFrame,
) -> Series:
    return ensure_type(var, Series, Series)


def wrap_as_series(
    *args: str | Sequence[str] | dict[str, Any],
):
    """Ensure any str vars passed to *args are wrapped in a Series."""

    def callable_wrapper(func: Callable):
        @wraps(func)
        def ensure_str_wrapped_in_list(*func_args, **kwargs) -> Series:
            args_list = list(func_args)
            for i, arg in enumerate(args):
                if arg in kwargs:
                    kwargs[arg] = ensure_series(kwargs[arg])  # type: ignore
                else:
                    args_list[i] = ensure_series(args[i])
            return func(*args_list, **kwargs)

        return ensure_str_wrapped_in_list

    return callable_wrapper


def ensure_dtype(series_or_df: Series | DataFrame, dtype: str) -> Series | DataFrame:
    return series_or_df.astype(dtype)


def dtype_wrapper(final_type: str):
    def callable_wrapper(func: Callable):
        @wraps(func)
        def ensure_dtype_wrapper(*args, **kwargs) -> Series | DataFrame:
            return func(*args, **kwargs).astype(final_type)

        return ensure_dtype_wrapper

    return callable_wrapper


<<<<<<< HEAD
def len_less_or_eq(sequence: Sequence, count: int = 1) -> bool:
    return len(sequence) <= count


def get_df_nth_row(df: DataFrame, index: int = 0) -> Series:
    return df.iloc[index]


def get_df_first_row(df: DataFrame) -> Series:
    return get_df_nth_row(df)


def conditional_type_wrapper(
    condition_func: Callable[[Any], bool],
    type_wrapper: Callable[[Any], Any],
):
    def callable_wrapper(func: Callable):
        @wraps(func)
        def ensure_type_wrapper(*args, **kwargs) -> Any:
            result = func(*args, **kwargs)
            if condition_func(result):
                return type_wrapper(result)
            else:
                return result

        return ensure_type_wrapper

    return callable_wrapper


# <<<<<<< Updated upstream
=======
>>>>>>> d99a530b
def df_column_to_single_value(
    df: DataFrame,
    results_column_name: str,
) -> float:
    """Apply query_str to df and extract the first elements"""
    return df[results_column_name].values[0]


def filter_fields_by_type(cls: Any, field_type: Type | TypeAlias) -> tuple[Field, ...]:
    """Return tuple of cls attributes of field_type."""
    return tuple(field for field in fields(cls) if field.type == field_type)


<<<<<<< HEAD
def filter_fields_by_types(
    cls: Any, field_types: tuple[Type | TypeAlias, ...]
) -> tuple[Field, ...]:
    """Return tuple of cls attributes of field_type."""
    return tuple(field for field in fields(cls) if field.type in field_types)


def filter_by_attr(items: Iterable, attr_name: str) -> tuple[Any, ...]:
    """Return tuple of itmes which have `attr_name` attribute."""
    return tuple(item for item in items if hasattr(item, attr_name))


def filter_by_list_of_attrs(
    items: Iterable, attr_names: Sequence[str]
) -> tuple[Any, ...]:
    """Return tuple of itmes which have `attr_name` attribute."""
    return tuple(
        item for item in items if all(hasattr(item, attr) for attr in attr_names)
    )


=======
>>>>>>> d99a530b
def field_names(field_sequence: Sequence[Field]) -> tuple[str, ...]:
    """Return the names of passed sequence of Field objects."""
    return tuple(field.name for field in field_sequence)


# def filter_attrs_by_prefix(cls: Any, prefix: str) -> dict[str, Any]:
#     return {name: value for name, value in vars(cls).items() if name.startswith(prefix)}


def filter_attrs_by_substring(
    cls: Any, substring: str
) -> Generator[tuple[str, Any], None, None]:
    for attr_name, attr in vars(cls).items():
        if substring in attr_name:
            yield attr_name, attr


def match_ordered_iters(x: Iterable, y: Iterable, skip: Sequence = []) -> tuple:
    """From two iterables return a tuple of order marched values."""
    return tuple(
        x_value
        for x_value, y_value in zip_longest(x, y)
        if x_value == y_value and x_value not in skip and y_value not in skip
    )


def match_df_cols_rows(df: DataFrame, skip: Sequence = []) -> tuple[str, ...]:
    """From a DataFarme, return a tuple of marched column and row names."""
    return match_ordered_iters(df.columns, df.index, skip)


def gen_region_attr_multi_index(
    regions: Sequence[str],
    attrs: Sequence[str],
    names: tuple[str, str] = (REGION_COLUMN_NAME, SECTOR_COLUMN_NAME),
) -> MultiIndex:
    """Generated a nested MultiIndex of regions and attrs, including index naming."""
    return MultiIndex.from_product([regions, attrs], names=names)


def df_to_trimmed_multi_index(
    df: DataFrame,
    columns: MultiIndex,
    index: MultiIndex,
    multi_index_level: int = 1,
) -> DataFrame:
    trimmed_df: DataFrame = df.loc[
        index.get_level_values(multi_index_level),
        columns.get_level_values(multi_index_level),
    ]
    trimmed_df.columns = columns
    return trimmed_df.set_index(index)


<<<<<<< HEAD
# =======


def series_dict_to_multi_index(
    nested_series: dict[str | int, Series],
    column_names: tuple[str, str] = (REGION_COLUMN_NAME, SECTOR_COLUMN_NAME),
    # sector_row_names: Sequence[str],
    unstack: bool = True,
) -> Series | DataFrame:
    """Generate a Series or DataFrame label."""
    series: DataFrame | Series
    if unstack:
        series = DataFrame.from_dict(nested_series)
        series = series.T
        series.index.name = column_names[0]
        series.columns.name = column_names[1]
    else:
        series = DataFrame.from_dict(
            {
                (group, row[0]): row[1:]
                for group, series in nested_series.items()
                for row in series.items()
            }
        )
        series = series.iloc[0]
        assert isinstance(series, Series)
        series.name = column_names
    return series


def df_dict_to_multi_index(
    nested_df: dict[str | int, DataFrame],
    column_names: Sequence[str],
    invert: bool = True,
) -> DataFrame:
    df: DataFrame = DataFrame.from_dict(
        {
            (group, row[0]): row[1:]
            for group, df in nested_df.items()
            for row in df.itertuples()
        }
    )
    if invert:
        df = df.T
    df.columns = column_names
    return df


def sum_if_multi_column_df(df: DataFrame) -> Series:
    """Sum all columns to a series, or return single column as Series."""
    if len(df.columns) > 1:
        return df.sum(axis="columns")
    else:
        return df


def df_set_columns(df: DataFrame, column_names: Sequence[str]) -> DataFrame:
    """Force `df` columns to match `column_names`."""
    assert set(column_names) <= set(df.columns)
    df.columns = column_names
    return df


def value_in_dict_vals(value: Any, dictionary: dict) -> bool:
    """Test if `value` is in any `dictionary` values."""
    matches = []
    for val in dictionary.values():
        if isinstance(value, DataFrame | Series):
            matches.append(value.equals(val))
        else:
            matches.append(val == value)
    return any(matches)


def get_attr_from_attr_str(
    cls,
    attr_str: str,
    self_str: str | None = None,
    strict: bool = False,
    split_str: str = ".",
) -> Any:
    """Return value inferred from cls and attr_str."""
    if self_str:
        attr_str_list: list[str] = attr_str.split(split_str)
        if len(attr_str_list) > 1:
            attr_str = split_str.join(attr_str_list[1:])
            logger.debug(f"Dropped {self_str}, `attr_str` set to: '{attr_str}'")
        else:
            if attr_str_list[0] == self_str:
                logger.debug(
                    f"`attr_str`: '{attr_str}' == `self_str`: '{self_str}', "
                    f"returning {cls}"
                )
                return cls
            else:
                logger.info(f"Keeping '{self_str}' in `attr_str`: '{attr_str}'")
    get_attr_func: Callable = attrgetter(attr_str)
    try:
        value: Any = get_attr_func(cls)
    except AttributeError as err:
        if strict:
            raise err
        else:
            logger.debug(
                f"Attribute '{attr_str}' not part of {cls}, returning '{attr_str}'"
            )
            return attr_str
    else:
        logger.debug(f"Extracted '{attr_str}' from {cls}, returning '{value}'")
        return value

    # return  or attr_str
    # try:
    # except:
    #     if strict:
    #         raise AttributeError(f"Attribute {attr_str} not part of {cls}")
    #     else:
    #         logger.debug(f"Attribute {attr_str} not part of {cls}")

    # if param_str.startswith(f"{self_str}"):
    #     param_str = param_str[len(f"{self_str}."):]
    # param_attr_tuple: tuple[str, ...] =  param_str.split('.')
    # obj: Any = cls

    # for i, attr_name in enumerate(param_attr_tuple):
    #     if self_str and attr_name == self_str and i == 0:
    #         obj = cls
    #     # if  guessed_attr_name: str = param_str.split('.')
    #     if hasattr(obj, attr_name):
    #         obj = getattr(cls, attr_name)
    #         assert False
    #     else:
    #         if strict:
    #             raise AttributeError(f"Attribute {attr_name} not part of {obj}")
    #         else:
    #             logger.debug(f"Attribute {attr_name} not part of {obj}")
    #             continue
    # if obj is not None:
    #     return param_str
    # raise AttributeError(f"Failed to extract {param_str} from {obj}.")


# def expand_df_dict_to_multi_index(df, )


# def filled_or_empty_dict(indexable: dict, key: str) -> dict[str, str]:
#     return indexable[key] if key in indexable else {}
# >>>>>>> Stashed changes


=======
>>>>>>> d99a530b
# def y_ij_m_to_networkx(y_ij_m_results: Series,
#                        city_column: str = CITY_COLUMN) -> DiGraph:
#     flows: DiGraph()
#     flows.add_nodes_from(y_ij_m_to_networkx.index.get_level_values(city_column))
#     y_ij_m.apply(lambda row: flows.add_edge())
#     flows.add_edges([])<|MERGE_RESOLUTION|>--- conflicted
+++ resolved
@@ -55,10 +55,7 @@
 logger.warning(f"`InputOutputConfigType` and `DateConfigType` refactor needed")
 
 REGION_COLUMN_NAME: Final[str] = "Region"
-<<<<<<< HEAD
 AREA_LABEL: Final[str] = "Area"
-=======
->>>>>>> d99a530b
 
 CITY_COLUMN: Final[str] = "City"
 OTHER_CITY_COLUMN: Final[str] = "Other_City"
@@ -409,7 +406,6 @@
     return callable_wrapper
 
 
-<<<<<<< HEAD
 def len_less_or_eq(sequence: Sequence, count: int = 1) -> bool:
     return len(sequence) <= count
 
@@ -441,8 +437,6 @@
 
 
 # <<<<<<< Updated upstream
-=======
->>>>>>> d99a530b
 def df_column_to_single_value(
     df: DataFrame,
     results_column_name: str,
@@ -456,7 +450,6 @@
     return tuple(field for field in fields(cls) if field.type == field_type)
 
 
-<<<<<<< HEAD
 def filter_fields_by_types(
     cls: Any, field_types: tuple[Type | TypeAlias, ...]
 ) -> tuple[Field, ...]:
@@ -478,8 +471,6 @@
     )
 
 
-=======
->>>>>>> d99a530b
 def field_names(field_sequence: Sequence[Field]) -> tuple[str, ...]:
     """Return the names of passed sequence of Field objects."""
     return tuple(field.name for field in field_sequence)
@@ -534,7 +525,6 @@
     return trimmed_df.set_index(index)
 
 
-<<<<<<< HEAD
 # =======
 
 
@@ -609,7 +599,11 @@
     return any(matches)
 
 
-def get_attr_from_attr_str(
+class GetAttrStrictError(Exception):
+    ...
+
+
+def get_attr_from_str(
     cls,
     attr_str: str,
     self_str: str | None = None,
@@ -635,12 +629,11 @@
     try:
         value: Any = get_attr_func(cls)
     except AttributeError as err:
+        logger.debug(f"Attribute '{attr_str}' not part of {cls}")
         if strict:
-            raise err
+            raise GetAttrStrictError(f"Parameter `strict` set to {strict} and {err}")
         else:
-            logger.debug(
-                f"Attribute '{attr_str}' not part of {cls}, returning '{attr_str}'"
-            )
+            logger.debug(f"Parameter `strict` set to {strict}, returning '{attr_str}'")
             return attr_str
     else:
         logger.debug(f"Extracted '{attr_str}' from {cls}, returning '{value}'")
@@ -685,8 +678,6 @@
 # >>>>>>> Stashed changes
 
 
-=======
->>>>>>> d99a530b
 # def y_ij_m_to_networkx(y_ij_m_results: Series,
 #                        city_column: str = CITY_COLUMN) -> DiGraph:
 #     flows: DiGraph()
