--- conflicted
+++ resolved
@@ -1,12 +1,9 @@
 #!/usr/bin/env python
 # -*- coding: utf-8 -*-
 
-<<<<<<< HEAD
 from copy import deepcopy
 from logging import getLogger
 from string import ascii_uppercase
-=======
->>>>>>> d99a530b
 from typing import Generator, Sequence
 
 import pytest
@@ -18,7 +15,6 @@
 from estios.sources import MetaData, MonthDay
 from estios.uk.input_output_tables import InputOutputTableUK2017
 from estios.uk.models import InterRegionInputOutputUK2017
-<<<<<<< HEAD
 from estios.uk.nomis_contemporary_employment import (
     NOMIS_API_KEY,
     NOMIS_LETTER_SECTOR_QUERY_PARAM_DICT,
@@ -28,8 +24,6 @@
     national_employment_query,
     nomis_query,
 )
-=======
->>>>>>> d99a530b
 from estios.uk.ons_employment_2017 import generate_employment_quarterly_dates
 from estios.uk.ons_population_projections import (
     ONS_ENGLAND_POPULATION_META_DATA,
@@ -37,27 +31,20 @@
     ONSPopulationProjection,
 )
 from estios.uk.ons_uk_population_history import ONS_UK_POPULATION_HISTORY_META_DATA
-<<<<<<< HEAD
 from estios.uk.populations import (
     NOMIS_NATIONAL_EMPLOYMENT_2017_METADATA,
     NOMIS_REGIONAL_EMPLOYMENT_2017_METADATA,
 )
 from estios.uk.regions import (
     TEN_UK_CITY_REGIONS,
-=======
-from estios.uk.regions import (
->>>>>>> d99a530b
     get_all_centre_for_cities_dict,
     load_and_join_centre_for_cities_data,
 )
 from estios.uk.scenarios import annual_io_time_series_ons_2017
 from estios.uk.utils import THREE_UK_CITY_REGIONS, load_contemporary_ons_population
 from estios.utils import SECTOR_10_CODE_DICT
-<<<<<<< HEAD
 
 logger = getLogger(__name__)
-=======
->>>>>>> d99a530b
 
 
 @pytest.fixture
@@ -76,7 +63,6 @@
 
 
 @pytest.fixture
-<<<<<<< HEAD
 def ten_sector_aggregation_dict() -> dict[str, Sequence[str]]:
     return SECTOR_10_CODE_DICT
 
@@ -84,30 +70,21 @@
 @pytest.fixture
 def ten_sector_aggregation_names() -> tuple[str, ...]:
     return tuple(SECTOR_10_CODE_DICT.keys())
-=======
-def three_city_names(three_cities) -> tuple[str, ...]:
-    return tuple(three_cities.keys())
-
-
-@pytest.fixture
-def ten_sector_aggregation_dict() -> dict[str, Sequence[str]]:
-    return SECTOR_10_CODE_DICT
+
+
+@pytest.fixture
+def region_geo_data() -> GeoDataFrame:
+    return load_and_join_centre_for_cities_data()
+
+
+@pytest.fixture
+def three_cities_io(three_cities: dict[str, str]) -> InterRegionInputOutputUK2017:
+    return InterRegionInputOutputUK2017(regions=three_cities)
 
 
 @pytest.fixture
 def ten_sector_aggregation_names() -> tuple[str, ...]:
     return tuple(SECTOR_10_CODE_DICT.keys())
-
-
-@pytest.fixture
-def region_geo_data() -> GeoDataFrame:
-    return load_and_join_centre_for_cities_data()
-
-
-@pytest.fixture
-def three_cities_io(three_cities: dict[str, str]) -> InterRegionInputOutputUK2017:
-    return InterRegionInputOutputUK2017(regions=three_cities)
->>>>>>> d99a530b
 
 
 @pytest.fixture
@@ -164,11 +141,10 @@
 
 
 @pytest.fixture
-<<<<<<< HEAD
 def ons_cpa_io_table() -> InputOutputTableUK2017:
-=======
-def ons_cpa_io_table() -> InputOutputCPATable | InputOutputTableUK2017:
->>>>>>> d99a530b
+    # =======
+    # def ons_cpa_io_table() -> InputOutputCPATable | InputOutputTableUK2017:
+    # >>>>>>> origin/uk-model-refactor
     return InputOutputTableUK2017()
 
 
