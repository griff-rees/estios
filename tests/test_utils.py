--- conflicted
+++ resolved
@@ -1,14 +1,11 @@
 #!/usr/bin/env python
 # -*- coding: utf-8 -*-
 
-<<<<<<< HEAD
 from dataclasses import dataclass, field
 from itertools import product
 from logging import DEBUG
-=======
-from itertools import product
->>>>>>> d99a530b
-
+
+import pytest
 from pandas import DataFrame, MultiIndex
 
 from estios.server.dash_app import DEFAULT_SERVER_PATH, PATH_SPLIT_CHAR
@@ -17,13 +14,14 @@
     REGION_COLUMN_NAME,
     SECTOR_10_CODE_DICT,
     SECTOR_COLUMN_NAME,
+    GetAttrStrictError,
     enforce_end_str,
     enforce_start_str,
     gen_region_attr_multi_index,
     generate_i_m_index,
     generate_ij_index,
     generate_ij_m_index,
-    get_attr_from_attr_str,
+    get_attr_from_str,
     invert_dict,
     match_df_cols_rows,
     match_ordered_iters,
@@ -157,7 +155,6 @@
         )
         assert index.names == names
         for region, sector in product(three_city_names, self.sectors):
-<<<<<<< HEAD
             assert (region, sector) in index
 
 
@@ -179,60 +176,76 @@
         self._caplog = caplog
 
     def test_get_base_attr(self, example_test_class) -> None:
-        assert get_attr_from_attr_str(example_test_class, "a") == "cat"
+        assert get_attr_from_str(example_test_class, "a") == "cat"
         assert self._caplog.messages == [
             f"Extracted 'a' from {example_test_class}, returning 'cat'",
         ]
 
     def test_get_absent_attr(self, example_test_class) -> None:
-        assert get_attr_from_attr_str(example_test_class, "ball") == "ball"
-        assert self._caplog.messages == [
-            f"Attribute 'ball' not part of {example_test_class}, returning 'ball'",
+        assert get_attr_from_str(example_test_class, "ball") == "ball"
+        assert self._caplog.messages == [
+            f"Attribute 'ball' not part of {example_test_class}",
+            f"Parameter `strict` set to False, returning 'ball'",
         ]
 
     def test_get_absent_strict_attr(self, example_test_class) -> None:
-        with pytest.raises(AttributeError) as err:
-            get_attr_from_attr_str(example_test_class, "ball", strict=True)
+        with pytest.raises(GetAttrStrictError) as err:
+            get_attr_from_str(example_test_class, "ball", strict=True)
+        assert str(err.value) == (
+            "Parameter `strict` set to True and 'ExampleTestClass' "
+            "object has no attribute 'ball'"
+        )
+        assert self._caplog.messages == [
+            f"Attribute 'ball' not part of {example_test_class}",
+        ]
 
     def test_get_base_attr_with_self(self, example_test_class) -> None:
-        assert (
-            get_attr_from_attr_str(example_test_class, "self.a", self_str="self")
-            == "cat"
-        )
-        assert self._caplog.messages == [
+        assert get_attr_from_str(example_test_class, "self.a", self_str="self") == "cat"
+        assert self._caplog.messages == [
+            "Dropped self, `attr_str` set to: 'a'",
             f"Extracted 'a' from {example_test_class}, returning 'cat'",
         ]
 
     def test_get_absent_attr_with_self(self, example_test_class) -> None:
         assert (
-            get_attr_from_attr_str(example_test_class, "self.ball", self_str="self")
+            get_attr_from_str(example_test_class, "self.ball", self_str="self")
             == "ball"
         )
         assert self._caplog.messages == [
             "Dropped self, `attr_str` set to: 'ball'",
-            f"Attribute 'ball' not part of {example_test_class}, returning 'ball'",
-        ]
-
-    @pytest.mark.xfail(reason="edge case of using `self` not as a class reference")
+            f"Attribute 'ball' not part of {example_test_class}",
+            "Parameter `strict` set to False, returning 'ball'",
+        ]
+
+    # @pytest.mark.xfail(reason="edge case of using `self` not as a class reference")
     def test_get_base_attr_with_self_no_dot(self, example_test_class) -> None:
         assert (
-            get_attr_from_attr_str(example_test_class, "selfa", self_str="self")
-            == "selfa"
-        )
-        assert self._caplog.messages == [
-            "Dropped self, `attr_str` set to: 'a'",
+            get_attr_from_str(example_test_class, "selfa", self_str="self") == "selfa"
+        )
+        assert self._caplog.messages == [
             "Keeping 'self' in `attr_str`: 'selfa'",
-            f"Attribute 'selfa' not part of {example_test_class}, returning 'selfa'",
-        ]
+            f"Attribute 'selfa' not part of {example_test_class}",
+            f"Parameter `strict` set to False, returning 'selfa'",
+        ]
+
+    def test_get_base_attr_with_self_no_dot_strict(
+        self, example_test_class, strict=True
+    ) -> None:
+        with pytest.raises(GetAttrStrictError) as err:
+            get_attr_from_str(example_test_class, "selfa", strict=True)
+        assert self._caplog.messages == [
+            f"Attribute 'selfa' not part of {example_test_class}",
+        ]
+        assert str(err.value) == (
+            "Parameter `strict` set to True and 'ExampleTestClass' "
+            "object has no attribute 'selfa'"
+        )
 
     def test_get_base_attr_to_self(self, example_test_class) -> None:
         assert (
-            get_attr_from_attr_str(example_test_class, "self", self_str="self")
+            get_attr_from_str(example_test_class, "self", self_str="self")
             == example_test_class
         )
         assert self._caplog.messages == [
             f"`attr_str`: 'self' == `self_str`: 'self', returning {example_test_class}",
-        ]
-=======
-            assert (region, sector) in index
->>>>>>> d99a530b
+        ]